# ------------------------------------------------------------------------------
# © 2021-2023. Triad National Security, LLC. All rights reserved.  This program
# was produced under U.S. Government contract 89233218CNA000001 for Los Alamos
# National Laboratory (LANL), which is operated by Triad National Security, LLC
# for the U.S.  Department of Energy/National Nuclear Security Administration.
# All rights in the program are reserved by Triad National Security, LLC, and
# the U.S. Department of Energy/National Nuclear Security Administration. The
# Government is granted for itself and others acting on its behalf a
# nonexclusive, paid-up, irrevocable worldwide license in this material to
# reproduce, prepare derivative works, distribute copies to the public, perform
# publicly and display publicly, and to permit others to do so.
# ------------------------------------------------------------------------------

add_executable(
  eos_unit_tests
  catch2_define.cpp
  eos_unit_test_helpers.hpp
  test_eos_unit.cpp
  test_eos_gruneisen.cpp
  test_eos_sap_polynomial.cpp
  test_eos_vinet.cpp
<<<<<<< HEAD
  test_eos_noble_abel.cpp
  test_eos_stiff.cpp
)
=======
  test_eos_stiff.cpp)
>>>>>>> e5706f13

if(SINGULARITY_TEST_SESAME)
  target_compile_definitions(eos_unit_tests PRIVATE SINGULARITY_TEST_SESAME)
endif()
if(SINGULARITY_TEST_STELLAR_COLLAPSE)
  target_compile_definitions(eos_unit_tests
                             PRIVATE SINGULARITY_TEST_STELLAR_COLLAPSE)
endif()

target_link_libraries(eos_unit_tests PRIVATE Catch2::Catch2
                                             singularity-eos::singularity-eos)
include(Catch)
catch_discover_tests(eos_unit_tests PROPERTIES TIMEOUT 60)

if(SINGULARITY_USE_EOSPAC AND SINGULARITY_TEST_SESAME)
  add_executable(compare_to_eospac compare_to_eospac.cpp)
  target_link_libraries(compare_to_eospac
                        PRIVATE Catch2::Catch2 singularity-eos::singularity-eos)
endif()

if(SINGULARITY_BUILD_CLOSURE AND SINGULARITY_USE_SPINER)
  add_executable(test_pte test_pte.cpp)
  target_link_libraries(test_pte PRIVATE Catch2::Catch2
                                         singularity-eos::singularity-eos)
  add_test(pte test_pte)
endif()

if(SINGULARITY_TEST_STELLAR_COLLAPSE)
  set(SINGULARITY_GOLDFILE_URL
      https://github.com/lanl/singularity-eos/releases/download/${SINGULARITY_GOLDFILES_VERSION}/goldfiles.tar.gz
  )
  message(
    STATUS
      "Attempting to download gold files for regression tests. "
      "File is located at ${SINGULARITY_GOLDFILE_URL} "
      "If you do not want to use the gold file, you can set -DSINGULARITY_TEST_STELLAR_COLLAPSE=OFF."
  )
  include(FetchContent)
  FetchContent_Declare(
    goldfiles
    URL ${SINGULARITY_GOLDFILE_URL}
    URL_HASH SHA256=${SINGULARITY_GOLDFILE_HASH}
    SOURCE_DIR goldfiles)
  FetchContent_MakeAvailable(goldfiles)

  add_executable(profile_stellar_collapse profile_stellar_collapse.cpp)
  target_link_libraries(profile_stellar_collapse
                        singularity-eos::singularity-eos)
endif()

if(SINGULARITY_BUILD_PYTHON AND SINGULARITY_TEST_PYTHON)
  find_package(
    Python
    COMPONENTS Interpreter Development
    REQUIRED)
  set(PYTHON_TEST_ENVIRONMENT
      PYTHONPATH=${CMAKE_BINARY_DIR}/python:$ENV{PYTHONPATH})

  add_test(NAME PythonBindings
           COMMAND ${Python_EXECUTABLE}
                   ${CMAKE_CURRENT_SOURCE_DIR}/python_bindings.py -v)
  set_tests_properties(PythonBindings PROPERTIES ENVIRONMENT
                                                 "${PYTHON_TEST_ENVIRONMENT}")
endif()

if(SINGULARITY_USE_SPINER)
  add_executable(profile_eos profile_eos.cpp)
  target_link_libraries(profile_eos singularity-eos::singularity-eos)
endif()

if(SINGULARITY_USE_EOSPAC
   AND SINGULARITY_TEST_SESAME
   AND NOT SINGULARITY_USE_CUDA)
  set(METHODS_TO_TEST
      TemperatureFromDensityInternalEnergy
      PressureFromDensityTemperature
      InternalEnergyFromDensityTemperature
      PressureFromDensityInternalEnergy
      SpecificHeatFromDensityTemperature
      SpecificHeatFromDensityInternalEnergy
      BulkModulusFromDensityTemperature
      BulkModulusFromDensityInternalEnergy
      GruneisenParamFromDensityTemperature
      GruneisenParamFromDensityInternalEnergy)

  foreach(MUT IN LISTS METHODS_TO_TEST)
    add_executable(profile_eospac_${MUT} profile_eospac.cpp)
    target_compile_definitions(profile_eospac_${MUT}
                               PUBLIC METHOD_UNDER_TEST=${MUT})
    target_link_libraries(profile_eospac_${MUT}
                          singularity-eos::singularity-eos)

    add_test(NAME Profile_EOSPAC_${MUT} COMMAND profile_eospac_${MUT} 100 16)
  endforeach()
endif()<|MERGE_RESOLUTION|>--- conflicted
+++ resolved
@@ -19,13 +19,9 @@
   test_eos_gruneisen.cpp
   test_eos_sap_polynomial.cpp
   test_eos_vinet.cpp
-<<<<<<< HEAD
   test_eos_noble_abel.cpp
   test_eos_stiff.cpp
 )
-=======
-  test_eos_stiff.cpp)
->>>>>>> e5706f13
 
 if(SINGULARITY_TEST_SESAME)
   target_compile_definitions(eos_unit_tests PRIVATE SINGULARITY_TEST_SESAME)

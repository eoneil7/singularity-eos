--- conflicted
+++ resolved
@@ -45,44 +45,4 @@
   const int j_;
   const T &data_;
 };
-
-<<<<<<< HEAD
-=======
-template <typename T>
-inline void set_eos(T *eos) {
-  singularity::EOS gr = singularity::Gruneisen(394000.0, 1.489, 0.0, 0.0, 2.02, 0.47,
-                                               8.93, 297.0, 1.0e6, 0.383e7);
-  singularity::EOS dr = singularity::DavisReactants(
-      1.890, 4.115e10, 1.0e6, 297.0, 1.8e5, 4.6, 0.34, 0.56, 0.0, 0.4265, 0.001074e10);
-  singularity::EOS dp = singularity::DavisProducts(0.798311, 0.58, 1.35, 2.66182, 0.75419,
-                                                   3.2e10, 0.001072e10);
-  eos[0] = gr.GetOnDevice();
-  eos[1] = dr.GetOnDevice();
-  eos[2] = dp.GetOnDevice();
-  return;
-}
-
-template <typename RealIndexer, typename EOSIndexer>
-inline void set_state(RealIndexer &&rho, RealIndexer &&vfrac, RealIndexer &&sie,
-                      RealIndexer &&temp, EOSIndexer &&eos) {
-
-  rho[0] = 8.93;
-  rho[1] = 1.89;
-  rho[2] = 2.5;
-
-  Real vsum = 0.;
-  for (int i = 0; i < NMAT; i++) {
-    temp[i] = 600.0;
-    sie[i] = eos[i].InternalEnergyFromDensityTemperature(rho[i], temp[i]);
-    vfrac[i] = rand() / (1.0 * RAND_MAX);
-    vsum += vfrac[i];
-  }
-
-  for (int i = 0; i < NMAT; i++)
-    vfrac[i] *= 1.0 / vsum;
-
-  return;
-}
-
->>>>>>> f5e52bab
 #endif // _SINGULARITY_EOS_TEST_PTE_TEST_UTILS_
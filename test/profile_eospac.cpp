--- conflicted
+++ resolved
@@ -42,13 +42,9 @@
 using duration = std::chrono::microseconds;
 using dvec = std::vector<double>;
 using ivec = std::vector<int>;
-<<<<<<< HEAD
+
 using DataBox = Spiner::DataBox<Real>;
 using RegularGrid1D = Spiner::RegularGrid1D<Real>;
-=======
-using Spiner::RegularGrid1D;
-using DataBox = Spiner::DataBox<Real>;
->>>>>>> 651d996a
 
 #ifdef PORTABILITY_STRATEGY_KOKKOS
 using RView = Kokkos::View<Real *>;

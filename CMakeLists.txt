--- conflicted
+++ resolved
@@ -327,7 +327,6 @@
   target_compile_definitions(singularity-eos PRIVATE
       SINGULARITY_USE_SINGLE_LOGS)
 endif()
-<<<<<<< HEAD
 if (SINGULARITY_FMATH_USE_ORDER_4 AND SINGULARITY_FMATH_USE_ORDER_5)
   message(FATAL_ERROR "Order 4 and order 5 interpolation both specified. Please specify only one or zero. If no specification is made, order 7 will be used.")
 endif()
@@ -338,11 +337,6 @@
 if (SINGULARITY_FMATH_USE_ORDER_5)
   target_compile_definitions(singularity-eos PRIVATE
     SINGULAIRTY_FMATH_USE_ORDER_5)
-=======
-if (SINGULARITY_USE_TRUE_LOG_GRIDDING)
-  target_compile_definitions(singularity-eos::flags INTERFACE
-      SINGULARITY_USE_TRUE_LOG_GRIDDING)
->>>>>>> 85dcc1d2
 endif()
 
 if (SINGULARITY_USE_HDF5)

--- conflicted
+++ resolved
@@ -18,11 +18,7 @@
 
     maintainers = ["rbberger"]
 
-<<<<<<< HEAD
-    version("sap", branch="apg/sap_integration")
-=======
     # allow `main` version for development
->>>>>>> 0c212f29
     version("main", branch="main")
     version("1.7.0", sha256="ce0825db2e9d079503e98cecf1c565352be696109042b3a0941762b35f36dc49")
     version("1.6.2", sha256="9c85fca679139a40cc9c72fcaeeca78a407cc1ca184734785236042de364b942")

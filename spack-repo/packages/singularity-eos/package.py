# Copyright 2013-2023 Lawrence Livermore National Security, LLC and other
# Spack Project Developers. See the top-level COPYRIGHT file for details.
#
# SPDX-License-Identifier: (Apache-2.0 OR MIT)

import os

from spack.package import *


class SingularityEos(CMakePackage, CudaPackage):
    """Singularity-EOS: A collection of closure models and tools useful for
    multiphysics codes."""

    homepage = "https://lanl.github.io/singularity-eos/main/index.html"
    git = "https://github.com/lanl/singularity-eos.git"
    url = "https://github.com/lanl/singularity-eos/archive/refs/tags/release-1.6.1.tar.gz"

    maintainers = ["rbberger"]

    version("main", branch="main")
    version("1.7.0", sha256="ce0825db2e9d079503e98cecf1c565352be696109042b3a0941762b35f36dc49")
    version("1.6.2", sha256="9c85fca679139a40cc9c72fcaeeca78a407cc1ca184734785236042de364b942")
    version("1.6.1", sha256="c6d92dfecf9689ffe2df615791c039f7e527e9f47799a862e26fa4e3420fe5d7")

    # build with kokkos, kokkos-kernels for offloading support
    variant("kokkos", default=False, description="Enable kokkos")
    variant(
        "kokkos-kernels", default=False, description="Enable kokkos-kernals for linear algebra"
    )

    variant("openmp", default=False, description="Enable openmp")

    # for compatibility with downstream projects
    variant("mpi", default=False, description="Build with MPI support")

    # build converters for sesame, stellarcollapse eos's
    variant(
        "build_extra",
        description="Build converters",
        values=any_combination_of("sesame", "stellarcollapse").with_default("none"),
    )

    # build tests
    variant("tests", default=False, description="Build tests")

    # build the Fortran interface
    variant("fortran", default=True, description="Enable building fortran interface")

    # build the Python bindings
    variant("python", default=False, description="Enable building Python bindings")

    variant("eospac", default=True, description="Pull in EOSPAC")

    # building/testing/docs
    depends_on("cmake@3.14:")
    depends_on("catch2@2.13.7", when="+tests")
    depends_on("python@3:", when="+python")
    depends_on("py-numpy", when="+python+tests")
    depends_on("py-pybind11@2.9.1:", when="+python")
<<<<<<< HEAD
    depends_on("py-sphinx", when="+doc")
    depends_on("py-sphinx-rtd-theme@0.4.3", when="+doc")
    depends_on("py-sphinx-multiversion", when="+doc")
    depends_on("py-numpy", when="+tests")
    depends_on('llvm@12.0.0+clang', when='+format')
=======
>>>>>>> 3f8ec05c

    # linear algebra when not using GPUs
    depends_on("eigen@3.3.8", when="~cuda")

    depends_on("eospac", when="+eospac")
    depends_on("spiner")
    depends_on("ports-of-call@1.4.1:")
    depends_on("spiner +kokkos", when="+kokkos")

    depends_on("mpark-variant")
    depends_on(
        "mpark-variant",
        patches=patch(
            "https://raw.githubusercontent.com/lanl/singularity-eos/main/utils/cuda_compatibility.patch",
            sha256="7b3eaa52b5ab23dc45fbfb456528e36742e04b838a5df859eca96c4e8274bb38",
        ),
        when="+cuda",
    )

    # set up kokkos offloading dependencies
    for _flag in ("~cuda", "+cuda", "~openmp", "+openmp"):
        depends_on("kokkos@3.2: ~shared" + _flag, when="+kokkos" + _flag)
        depends_on("kokkos-kernels@3.2:" + _flag, when="+kokkos-kernels" + _flag)
        depends_on("spiner" + _flag, when="+kokkos" + _flag)

    # specfic specs when using GPU/cuda offloading
    depends_on("kokkos +wrapper+cuda_lambda+cuda_relocatable_device_code", when="+cuda+kokkos")

    # fix for older spacks
    if spack.version.Version(spack.spack_version) >= spack.version.Version("0.17"):
        depends_on("kokkos-kernels ~shared", when="+kokkos-kernels")

    for _flag in list(CudaPackage.cuda_arch_values):
        depends_on("kokkos cuda_arch=" + _flag, when="+cuda+kokkos cuda_arch=" + _flag)
        depends_on("kokkos-kernels cuda_arch=" + _flag, when="+cuda+kokkos cuda_arch=" + _flag)
        depends_on("spiner cuda_arch=" + _flag, when="+cuda+kokkos cuda_arch=" + _flag)

    conflicts("cuda_arch=none", when="+cuda", msg="CUDA architecture is required")

    # NOTE: we can do depends_on("libfoo cppflags='-fPIC -O2'") for compiler options

    # these are mirrored in the cmake configuration
    conflicts("+cuda", when="~kokkos")
    conflicts("+openmp", when="~kokkos")
    conflicts("+kokkos-kernels", when="~kokkos")

    # NOTE: these are set so that dependencies in downstream projects share
    # common MPI dependence
    for _flag in ("~mpi", "+mpi"):
        depends_on("hdf5~cxx+hl" + _flag, when=_flag)
        depends_on("py-h5py" + _flag, when="@:1.6.2 " + _flag)
        depends_on("kokkos-nvcc-wrapper" + _flag, when="+cuda+kokkos" + _flag)

    def cmake_args(self):
        args = [
            self.define("SINGULARITY_PATCH_MPARK_VARIANT", False),
            self.define_from_variant("SINGULARITY_USE_CUDA", "cuda"),
            self.define_from_variant("SINGULARITY_USE_KOKKOS", "kokkos"),
            self.define_from_variant("SINGULARITY_USE_KOKKOSKERNELS", "kokkos-kernels"),
            self.define_from_variant("SINGULARITY_USE_FORTRAN", "fortran"),
            self.define_from_variant("SINGULARITY_BUILD_CLOSURE", "fortran"),
            self.define_from_variant("SINGULARITY_BUILD_PYTHON", "python"),
            self.define("SINGULARITY_BUILD_TESTS", self.run_tests),
            self.define(
                "SINGULARITY_BUILD_SESAME2SPINER", "sesame" in self.spec.variants["build_extra"].value
            ),
            self.define(
                "SINGULARITY_TEST_SESAME",
                ("sesame" in self.spec.variants["build_extra"].value and self.run_tests),
            ),
            self.define(
                "SINGULARITY_BUILD_STELLARCOLLAPSE2SPINER",
                "stellarcollapse" in self.spec.variants["build_extra"].value,
            ),
            self.define(
                "SINGULARITY_TEST_STELLARCOLLAPSE2SPINER",
                ("stellarcollapse" in self.spec.variants["build_extra"].value and self.run_tests),
            ),
            self.define("SINGULARITY_TEST_PYTHON", ("+python" in self.spec and self.run_tests)),
            self.define("SINGULARITY_USE_HDF5", "^hdf5" in self.spec),
            self.define("SINGULARITY_USE_EOSPAC", "^eospac" in self.spec),
        ]

        if "+kokkos+cuda" in self.spec:
            args.append(self.define("CMAKE_CXX_COMPILER", self.spec["kokkos"].kokkos_cxx))

        return args

    # specify the name of the auto-generated cmake cache config
    @property
    def cmake_config_fname(self):
        return "singularity-eos_spackconfig.cmake"

    # generate the pre-configured cmake cache file that reflects the spec options
    # NOTE: this file isn't replaced if the same spec is already installed -
    # you may need to uninstall the old spec first
    @run_after("cmake")
    def generate_cmake_configuration(self):
        config_fname = self.cmake_config_fname
        cmake_config = self.cmake_args()

        with working_dir("cmake-gen", create=True):
            with open(config_fname, "w") as cmc:
                for arg in cmake_config:
                    kt, v = arg.replace("-D", "").split("=")
                    k, t = kt.split(":")
                    cmc.write('set({} "{}" CACHE {} "" FORCE)\n'.format(k, v, t))
            install(config_fname, join_path(prefix, config_fname))

    # run when loaded
    # NOTE: to use:
    #   cmake -C $SINGULARITY_SPACK_CMAKE_CONFIG ...
    def setup_run_environment(self, env):
        env.set(
            "SINGULARITY_SPACK_CMAKE_CONFIG", os.path.join(self.prefix, self.cmake_config_fname)
        )
        if os.path.isdir(self.prefix.lib64):
            lib_dir = self.prefix.lib64
        else:
            lib_dir = self.prefix.lib

        if "+python" in self.spec:
            python_version = self.spec["python"].version.up_to(2)
            python_inst_dir = join_path(
                lib_dir, "python{0}".format(python_version), "site-packages"
            )
            env.prepend_path("PYTHONPATH", python_inst_dir)<|MERGE_RESOLUTION|>--- conflicted
+++ resolved
@@ -58,14 +58,6 @@
     depends_on("python@3:", when="+python")
     depends_on("py-numpy", when="+python+tests")
     depends_on("py-pybind11@2.9.1:", when="+python")
-<<<<<<< HEAD
-    depends_on("py-sphinx", when="+doc")
-    depends_on("py-sphinx-rtd-theme@0.4.3", when="+doc")
-    depends_on("py-sphinx-multiversion", when="+doc")
-    depends_on("py-numpy", when="+tests")
-    depends_on('llvm@12.0.0+clang', when='+format')
-=======
->>>>>>> 3f8ec05c
 
     # linear algebra when not using GPUs
     depends_on("eigen@3.3.8", when="~cuda")

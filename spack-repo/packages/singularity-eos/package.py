# Copyright 2013-2023 Lawrence Livermore National Security, LLC and other
# Spack Project Developers. See the top-level COPYRIGHT file for details.
#
# SPDX-License-Identifier: (Apache-2.0 OR MIT)

import os

from spack.package import *


class SingularityEos(CMakePackage, CudaPackage):
    """Singularity-EOS: A collection of closure models and tools useful for
    multiphysics codes."""

    homepage = "https://lanl.github.io/singularity-eos/main/index.html"
    git = "https://github.com/lanl/singularity-eos.git"
    url = "https://github.com/lanl/singularity-eos/archive/refs/tags/release-1.6.1.tar.gz"

    maintainers = ["rbberger"]

    # allow `main` version for development
    version("main", branch="main")
    version("1.7.0", sha256="ce0825db2e9d079503e98cecf1c565352be696109042b3a0941762b35f36dc49")
    version("1.6.2", sha256="9c85fca679139a40cc9c72fcaeeca78a407cc1ca184734785236042de364b942")
    version("1.6.1", sha256="c6d92dfecf9689ffe2df615791c039f7e527e9f47799a862e26fa4e3420fe5d7")

    # build with kokkos, kokkos-kernels for offloading support
    variant("kokkos", default=False, description="Enable kokkos")
    variant(
        "kokkos-kernels", default=False, description="Enable kokkos-kernals for linear algebra"
    )

    variant("openmp", default=False, description="Enable openmp")

    # for compatibility with downstream projects
    variant("mpi", default=False, description="Build with MPI support")

    # build converters for sesame, stellarcollapse eos's
    variant(
        "build_extra",
        description="Build converters",
        values=any_combination_of("sesame", "stellarcollapse").with_default("none"),
    )

    # build tests
    variant("tests", default=False, description="Build tests")

    # build the Fortran interface
    variant("fortran", default=True, description="Enable building fortran interface")

    # build the Python bindings
    variant("python", default=False, description="Enable building Python bindings")

    # link to EOSPAC for table reads
    variant("eospac", default=True, description="Pull in EOSPAC")

    # enable/disable HDF5 - used to control upstream `spiner` 
    # configuration 
    variant("hdf5", default=False, description="Use hdf5")

    variant("spiner", default=True, description="Use Spiner")

    variant("closure", default=True, description="Build closure module")

    # building/testing/docs
    depends_on("cmake@3.19:")
    depends_on("catch2@2.13.7", when="+tests")
    depends_on("python@3:", when="+python")
    depends_on("py-numpy", when="+python+tests")
    depends_on("py-pybind11@2.9.1:", when="+python")

    # linear algebra when not using GPUs
    # TODO we can do LA with +kokkos+kokkos-kernels~cuda,
    # so maybe this should be `when="~kokkos-kernels~cuda"`
    depends_on("eigen@3.3.8", when="~cuda")

    # eospac when asked for 
    depends_on("eospac", when="+eospac")

    depends_on("ports-of-call@1.4.2,1.5.2:", when="@:1.7.0")
    depends_on("ports-of-call@1.5.2:", when="@1.7.1:")
    # request HEAD of main branch
    depends_on("ports-of-call@main", when="@main")
    
    depends_on("spiner +kokkos", when="+kokkos+spiner")
    # tell spiner to use HDF5 
    depends_on("spiner +hdf5", when="+hdf5+spiner")

    depends_on("spiner@:1.6.0", when="@:1.7.0 +spiner")
    depends_on("spiner@1.6.1:", when="@1.7.1: +spiner") #TODO version
    depends_on("spiner@main", when="@main +spiner")

    depends_on("mpark-variant")
    depends_on(
        "mpark-variant",
        patches=patch(
            "https://raw.githubusercontent.com/lanl/singularity-eos/main/utils/cuda_compatibility.patch",
            sha256="7b3eaa52b5ab23dc45fbfb456528e36742e04b838a5df859eca96c4e8274bb38",
        ),
        when="+cuda",
    )


    #TODO: do we need kokkos,kokkoskernels the exact same version?
    for _myver,_kver in zip(("@:1.6.2","@1.7.0:"),("@3.2:","@3.3:")):
        depends_on("kokkos" + _kver, when=_myver + '+kokkos')
        depends_on("kokkos-kernels" + _kver, when=_myver + '+kokkos-kernels')

    # set up kokkos offloading dependencies
    for _flag in ("~cuda", "+cuda", "~openmp", "+openmp"):
        depends_on("kokkos ~shared" + _flag, when="+kokkos" + _flag)
        depends_on("kokkos-kernels" + _flag, when="+kokkos-kernels" + _flag)
        depends_on("spiner" + _flag, when="+kokkos" + _flag)

    # specfic specs when using GPU/cuda offloading
<<<<<<< HEAD
=======
    # TODO remove +wrapper for clang builds
    # TODO version guard +cuda_lambda
>>>>>>> 9f3c8d6d
    depends_on("kokkos +wrapper+cuda_lambda", when="+cuda+kokkos")

    # fix for older spacks
    if spack.version.Version(spack.spack_version) >= spack.version.Version("0.17"):
        depends_on("kokkos-kernels ~shared", when="+kokkos-kernels")

    for _flag in list(CudaPackage.cuda_arch_values):
        depends_on("kokkos cuda_arch=" + _flag, when="+cuda+kokkos cuda_arch=" + _flag)
        depends_on("kokkos-kernels cuda_arch=" + _flag, when="+cuda+kokkos cuda_arch=" + _flag)
        depends_on("spiner cuda_arch=" + _flag, when="+cuda+kokkos cuda_arch=" + _flag)

    conflicts("cuda_arch=none", when="+cuda", msg="CUDA architecture is required")

    # NOTE: we can do depends_on("libfoo cppflags='-fPIC -O2'") for compiler options

    # these are mirrored in the cmake configuration
    conflicts("+cuda", when="~kokkos")
    conflicts("+openmp", when="~kokkos")
    conflicts("+kokkos-kernels", when="~kokkos")
    conflicts("+hdf5", when="~spiner")

    # TODO: @dholliday remove when sg_get_eos not singularity
    conflicts("+fortran", when="~closure")

    # NOTE: these are set so that dependencies in downstream projects share
    # common MPI dependence
    for _flag in ("~mpi", "+mpi"):
        depends_on("hdf5~cxx+hl" + _flag, when="+hdf5" + _flag)
        depends_on("py-h5py" + _flag, when="@:1.6.2 " + _flag)
#        depends_on("kokkos-nvcc-wrapper" + _flag, when="+cuda+kokkos" + _flag)

    # TODO some options are now version specific. For now it should be 
    # benign, but good practice to do some version guards.
    def cmake_args(self):
        args = [
            self.define("SINGULARITY_PATCH_MPARK_VARIANT", False),
            self.define_from_variant("SINGULARITY_USE_CUDA", "cuda"),
            self.define_from_variant("SINGULARITY_USE_KOKKOS", "kokkos"),
            self.define_from_variant("SINGULARITY_USE_KOKKOSKERNELS", "kokkos-kernels"),
            self.define_from_variant("SINGULARITY_USE_FORTRAN", "fortran"),
            self.define_from_variant("SINGULARITY_BUILD_CLOSURE", "closure"),
            self.define_from_variant("SINGULARITY_BUILD_PYTHON", "python"),
            self.define_from_variant("SINGULARITY_USE_SPINER", "spiner"),
            self.define_from_variant("SINGULARITY_USE_SPINER_WITH_HDF5", "hdf5"),
            self.define("SINGULARITY_BUILD_TESTS", self.run_tests),
            self.define(
                "SINGULARITY_BUILD_SESAME2SPINER", "sesame" in self.spec.variants["build_extra"].value
            ),
            self.define(
                "SINGULARITY_TEST_SESAME",
                ("sesame" in self.spec.variants["build_extra"].value and self.run_tests),
            ),
            self.define(
                "SINGULARITY_BUILD_STELLARCOLLAPSE2SPINER",
                "stellarcollapse" in self.spec.variants["build_extra"].value,
            ),
            self.define(
                "SINGULARITY_TEST_STELLARCOLLAPSE2SPINER",
                ("stellarcollapse" in self.spec.variants["build_extra"].value and self.run_tests),
            ),
            self.define("SINGULARITY_TEST_PYTHON", ("+python" in self.spec and self.run_tests)),
            # TODO: guard for older versions, remove for new versions(1.7<)
            self.define("SINGULARITY_USE_HDF5", "^hdf5" in self.spec),
            self.define("SINGULARITY_USE_EOSPAC", "^eospac" in self.spec),
        ]

        #TODO: do we need this?
        if "+kokkos+cuda" in self.spec:
            args.append(self.define("CMAKE_CXX_COMPILER", self.spec["kokkos"].kokkos_cxx))

        return args

    def setup_run_environment(self, env):
        if os.path.isdir(self.prefix.lib64):
            lib_dir = self.prefix.lib64
        else:
            lib_dir = self.prefix.lib

        if "+python" in self.spec:
            python_version = self.spec["python"].version.up_to(2)
            python_inst_dir = join_path(
                lib_dir, "python{0}".format(python_version), "site-packages"
            )
            env.prepend_path("PYTHONPATH", python_inst_dir)<|MERGE_RESOLUTION|>--- conflicted
+++ resolved
@@ -113,11 +113,8 @@
         depends_on("spiner" + _flag, when="+kokkos" + _flag)
 
     # specfic specs when using GPU/cuda offloading
-<<<<<<< HEAD
-=======
     # TODO remove +wrapper for clang builds
     # TODO version guard +cuda_lambda
->>>>>>> 9f3c8d6d
     depends_on("kokkos +wrapper+cuda_lambda", when="+cuda+kokkos")
 
     # fix for older spacks

--- conflicted
+++ resolved
@@ -62,14 +62,10 @@
         depends_on("kokkos@3.3.00: cuda_arch=" + _flag, when="+cuda+kokkos cuda_arch=" + _flag)
     for _flag in ("~cuda", "+cuda", "~openmp", "+openmp"):
         depends_on("kokkos@3.3.00: " + _flag, when="+kokkos" + _flag)
-<<<<<<< HEAD
-    depends_on("kokkos@3.3.00: ~shared+wrapper+cuda_lambda+cuda_constexpr", when="+cuda+kokkos")
-=======
     depends_on(
         "kokkos@3.3.00: ~shared+wrapper+cuda_lambda+cuda_constexpr",
         when="+cuda+kokkos",
     )
->>>>>>> c59bb3a8
 
     depends_on("hdf5+hl~mpi", when="+hdf5~mpi")
     depends_on("hdf5+hl+mpi", when="+hdf5+mpi")

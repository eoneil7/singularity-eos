--- conflicted
+++ resolved
@@ -227,24 +227,18 @@
     }
   }
 
-<<<<<<< HEAD
   PORTABLE_FORCEINLINE_FUNCTION
   Real GetTguess() {
-    Real Tguess = 300.0;
-    for (int m = 0; m < nmat; ++m)
-      Tguess = std::max(Tguess, temp[m]);
-=======
     // guess some non-zero temperature to start
     // If a guess was passed in, it's saved in Tnorm
-    Real Tguess;
+    Real Tguess{};
     if (Tnorm > 0.0) {
       Tguess = Tnorm;
     } else {
       Tguess = 300.0;
       for (int m = 0; m < nmat; ++m)
-        Tguess = std::max(Tguess, temp[m]);
-    }
->>>>>>> e8d0eaab
+	Tguess = std::max(Tguess, temp[m]);
+    }
     // check for sanity.  basically checks that the input temperatures weren't garbage
     assert(Tguess < 1.0e15);
     // iteratively increase temperature guess until all rho's are above rho_at_pmin
@@ -785,7 +779,7 @@
                   Real_t &&rho, Real_t &&vfrac, Real_t &&sie, CReal_t &&temp,
                   Real_t &&press, Lambda_t &&lambda, Real *scratch)
       : mix_impl::PTESolverBase<EOSIndexer, RealIndexer>(
-            nmat, nmat, eos, vfrac_tot, 1.0, rho, vfrac, sie, temp, press, scratch) {
+							 nmat, nmat, eos, vfrac_tot, 1.0, rho, vfrac, sie, temp, press, scratch, T_true) {
     dpdv = AssignIncrement(scratch, nmat);
     vtemp = AssignIncrement(scratch, nmat);
     Tequil = T_true;
@@ -980,7 +974,7 @@
                   Real_t &&rho, Real_t &&vfrac, Real_t &&sie, Real_t &&temp,
                   CReal_t &&press, Lambda_t &&lambda, Real *scratch)
       : mix_impl::PTESolverBase<EOSIndexer, RealIndexer>(
-            nmat, nmat + 1, eos, vfrac_tot, 1.0, rho, vfrac, sie, temp, press, scratch) {
+							 nmat, nmat + 1, eos, vfrac_tot, 1.0, rho, vfrac, sie, temp, press, scratch, 0.0) {
     dpdv = AssignIncrement(scratch, nmat);
     dpdT = AssignIncrement(scratch, nmat);
     vtemp = AssignIncrement(scratch, nmat);

--- conflicted
+++ resolved
@@ -30,12 +30,8 @@
     eos/eos_spiner.hpp
     eos/eos_davis.hpp
     eos/eos_gruneisen.hpp
-<<<<<<< HEAD
     eos/eos_vinet.hpp
-    eos/eos_ideal.hpp
-=======
     eos/eos_builder.hpp
->>>>>>> fa32862f
     eos/eos_jwl.hpp
     eos/modifiers/relativistic_eos.hpp
     eos/modifiers/scaled_eos.hpp

#------------------------------------------------------------------------------#
# © 2021-2024. Triad National Security, LLC. All rights reserved.  This
# program was produced under U.S. Government contract 89233218CNA000001
# for Los Alamos National Laboratory (LANL), which is operated by Triad
# National Security, LLC for the U.S.  Department of Energy/National
# Nuclear Security Administration. All rights in the program are
# reserved by Triad National Security, LLC, and the U.S. Department of
# Energy/National Nuclear Security Administration. The Government is
# granted for itself and others acting on its behalf a nonexclusive,
# paid-up, irrevocable worldwide license in this material to reproduce,
# prepare derivative works, distribute copies to the public, perform
# publicly and display publicly, and to permit others to do so.
#------------------------------------------------------------------------------#

# Special sauce so generated file has proper include path
configure_file(eos/eos.hpp.in
  ${CMAKE_BINARY_DIR}/generated/singularity-eos/eos/eos.hpp
  @ONLY)

register_headers(
    # tell cmake:
    # (1) that if this file is changed, we gotta rebuild
    # (2) to copy this file into the install for posterity
    eos/eos.hpp.in

    # Normal files
    base/fast-math/logs.hpp
    base/robust_utils.hpp
    base/root-finding-1d/root_finding.hpp
    base/serialization_utils.hpp
    base/spiner_table_utils.hpp
    base/variadic_utils.hpp
    base/math_utils.hpp
    base/constants.hpp
    base/eos_error.hpp
    base/error_utils.hpp
    base/sp5/singularity_eos_sp5.hpp
    eos/default_variant.hpp
    base/hermite.hpp
    eos/eos_variant.hpp
    eos/eos_stellar_collapse.hpp
    eos/eos_ideal.hpp
    eos/eos_models.hpp
    eos/eos_mgusup.hpp
    eos/eos_powermg.hpp
    eos/eos_spiner.hpp
    eos/eos_davis.hpp
    eos/eos_gruneisen.hpp
    eos/eos_vinet.hpp
    eos/eos_builder.hpp
    eos/eos_jwl.hpp
    eos/eos_helmholtz.hpp
    eos/eos_sap_polynomial.hpp
    eos/eos_type_lists.hpp
    eos/modifiers/relativistic_eos.hpp
    eos/modifiers/scaled_eos.hpp
    eos/modifiers/ramps_eos.hpp
    eos/modifiers/shifted_eos.hpp
    eos/modifiers/eos_unitsystem.hpp
<<<<<<< HEAD
    eos/modifiers/minimum_energy.hpp
=======
    eos/modifiers/zsplit_eos.hpp
>>>>>>> b4f64753
    eos/eos_base.hpp
    eos/eos_eospac.hpp
    eos/eos_noble_abel.hpp
    eos/eos_stiff.hpp
    eos/singularity_eos_init_utils.hpp
    eos/variant_utils.hpp
    eos/eos_carnahan_starling.hpp
    eos/eos_electrons.hpp
)

if (SINGULARITY_BUILD_CLOSURE)
  register_headers(
    closure/mixed_cell_models.hpp
    closure/kinetic_phasetransition_models.hpp
    closure/kinetic_phasetransition_utils.hpp
    closure/kinetic_phasetransition_methods.hpp
  )
  if (SINGULARITY_BUILD_FORTRAN_BACKEND OR SINGULARITY_BUILD_TESTS)
    # while these are C++ files, they
    # are only needed for the fortran backend or unit testing
    register_srcs(eos/singularity_eos.cpp)
    register_headers(eos/singularity_eos.hpp)
  endif()
  if (SINGULARITY_BUILD_FORTRAN_BACKEND)
    register_srcs(eos/get_sg_eos.cpp)
    if (SINGULARITY_USE_KOKKOS)
      register_srcs(
           eos/get_sg_eos_p_t.cpp
           eos/get_sg_eos_rho_t.cpp
           eos/get_sg_eos_rho_p.cpp
           eos/get_sg_eos_rho_e.cpp)
    endif()
    register_headers(
         eos/get_sg_eos.hpp
         eos/get_sg_eos_functors.hpp)
  endif()
endif()

if (SINGULARITY_USE_FORTRAN)
  register_srcs(
    eos/singularity_eos.f90
  )
endif()<|MERGE_RESOLUTION|>--- conflicted
+++ resolved
@@ -57,11 +57,8 @@
     eos/modifiers/ramps_eos.hpp
     eos/modifiers/shifted_eos.hpp
     eos/modifiers/eos_unitsystem.hpp
-<<<<<<< HEAD
     eos/modifiers/minimum_energy.hpp
-=======
     eos/modifiers/zsplit_eos.hpp
->>>>>>> b4f64753
     eos/eos_base.hpp
     eos/eos_eospac.hpp
     eos/eos_noble_abel.hpp

//------------------------------------------------------------------------------
// © 2021-2024. Triad National Security, LLC. All rights reserved.  This
// program was produced under U.S. Government contract 89233218CNA000001
// for Los Alamos National Laboratory (LANL), which is operated by Triad
// National Security, LLC for the U.S.  Department of Energy/National
// Nuclear Security Administration. All rights in the program are
// reserved by Triad National Security, LLC, and the U.S. Department of
// Energy/National Nuclear Security Administration. The Government is
// granted for itself and others acting on its behalf a nonexclusive,
// paid-up, irrevocable worldwide license in this material to reproduce,
// prepare derivative works, distribute copies to the public, perform
// publicly and display publicly, and to permit others to do so.
//------------------------------------------------------------------------------

#ifndef _SINGULARITY_EOS_EOS_EOS_NOBLE_ABEL_HPP_
#define _SINGULARITY_EOS_EOS_EOS_NOBLE_ABEL_HPP_

// stdlib
#include <cmath>
#include <cstdio>
#include <string>

// Ports-of-call
#include <ports-of-call/portability.hpp>

// Base stuff
#include <singularity-eos/base/constants.hpp>
#include <singularity-eos/base/eos_error.hpp>
#include <singularity-eos/base/robust_utils.hpp>
#include <singularity-eos/eos/eos_base.hpp>

namespace singularity {

using namespace eos_base;

class NobleAbel : public EosBase<NobleAbel> {
 public:
  NobleAbel() = default;
  PORTABLE_INLINE_FUNCTION
  NobleAbel(Real gm1, Real Cv, Real bb, Real qq,
            const MeanAtomicProperties &AZbar = MeanAtomicProperties())
      : _Cv(Cv), _gm1(gm1), _bb(bb), _qq(qq), _T0(ROOM_TEMPERATURE),
        _P0(ATMOSPHERIC_PRESSURE), _qp(0.0),
        _rho0(robust::ratio(_P0, gm1 * Cv * _T0 + bb * _P0)),
        _vol0(robust::ratio(gm1 * Cv * _T0 + bb * _P0, _P0)), _sie0(Cv * _T0 + qq),
        _bmod0(robust::ratio(_rho0 * Cv * _T0 * gm1 * (gm1 + 1.0),
                             (1.0 - bb * _rho0) * (1.0 - bb * _rho0))),
        _dpde0(robust::ratio(_rho0 * gm1, 1.0 - bb * _rho0)), _AZbar(AZbar) {
    CheckParams();
  }
  PORTABLE_INLINE_FUNCTION
  NobleAbel(Real gm1, Real Cv, Real bb, Real qq, Real qp, Real T0, Real P0,
            const MeanAtomicProperties &AZbar = MeanAtomicProperties())
      : _Cv(Cv), _gm1(gm1), _bb(bb), _qq(qq), _T0(T0), _P0(P0), _qp(qp),
        _rho0(robust::ratio(P0, gm1 * Cv * T0 + bb * P0)),
        _vol0(robust::ratio(gm1 * Cv * T0 + bb * P0, P0)), _sie0(Cv * T0 + qq),
        _bmod0(robust::ratio(_rho0 * Cv * T0 * gm1 * (gm1 + 1.0),
                             (1.0 - bb * _rho0) * (1.0 - bb * _rho0))),
        _dpde0(robust::ratio(_rho0 * gm1, 1.0 - bb * _rho0)), _AZbar(AZbar) {
    CheckParams();
  }
  NobleAbel GetOnDevice() { return *this; }
  template <typename Indexer_t = Real *>
  PORTABLE_INLINE_FUNCTION Real TemperatureFromDensityInternalEnergy(
      const Real rho, const Real sie,
      Indexer_t &&lambda = static_cast<Real *>(nullptr)) const {
    return std::max(robust::SMALL(), (sie - _qq) / _Cv);
  }
  PORTABLE_INLINE_FUNCTION void CheckParams() const {
    PORTABLE_ALWAYS_REQUIRE(_Cv > 0, "Heat capacity must be positive");
    PORTABLE_ALWAYS_REQUIRE(_gm1 >= 0, "Gruneisen parameter must be positive");
    PORTABLE_ALWAYS_REQUIRE(_bb >= 0, "Covolume must be positive");
    _AZbar.CheckParams();
  }
  template <typename Indexer_t = Real *>
  PORTABLE_INLINE_FUNCTION Real InternalEnergyFromDensityTemperature(
      const Real rho, const Real temperature,
      Indexer_t &&lambda = static_cast<Real *>(nullptr)) const {
    return std::max(_qq, _Cv * temperature + _qq);
  }
  template <typename Indexer_t = Real *>
  PORTABLE_INLINE_FUNCTION Real PressureFromDensityTemperature(
      const Real rho, const Real temperature,
      Indexer_t &&lambda = static_cast<Real *>(nullptr)) const {
    return std::max(robust::SMALL(),
                    robust::ratio(_gm1 * rho * _Cv * temperature, 1.0 - _bb * rho));
  }
  template <typename Indexer_t = Real *>
  PORTABLE_INLINE_FUNCTION Real PressureFromDensityInternalEnergy(
      const Real rho, const Real sie,
      Indexer_t &&lambda = static_cast<Real *>(nullptr)) const {
    return std::max(robust::SMALL(),
                    robust::ratio(_gm1 * rho * (sie - _qq), 1.0 - _bb * rho));
  }
<<<<<<< HEAD
=======
  template <typename Indexer_t = Real *>
  PORTABLE_INLINE_FUNCTION Real MinInternalEnergyFromDensity(
      const Real rho, Indexer_t &&lambda = static_cast<Real *>(nullptr)) const {
    return _qq;
  }
>>>>>>> b4f64753

  template <typename Indexer_t = Real *>
  PORTABLE_INLINE_FUNCTION Real
  EntropyFromDensityTemperature(const Real rho, const Real temperature,
                                Indexer_t &&lambda = static_cast<Real *>(nullptr)) const {
    const Real vol = robust::ratio(1.0, rho);
    return _Cv * std::log(robust::ratio(temperature, _T0) + robust::SMALL()) +
           _gm1 * _Cv *
               std::log(robust::ratio(vol - _bb, _vol0 - _bb) + robust::SMALL()) +
           _qp;
  }
  template <typename Indexer_t = Real *>
  PORTABLE_INLINE_FUNCTION Real EntropyFromDensityInternalEnergy(
      const Real rho, const Real sie,
      Indexer_t &&lambda = static_cast<Real *>(nullptr)) const {
    const Real vol = robust::ratio(1.0, rho);
    return _Cv * std::log(robust::ratio(sie - _qq, _sie0 - _qq) + robust::SMALL()) +
           _gm1 * _Cv *
               std::log(robust::ratio(vol - _bb, _vol0 - _bb) + robust::SMALL()) +
           _qp;
  }
  template <typename Indexer_t = Real *>
  PORTABLE_INLINE_FUNCTION Real SpecificHeatFromDensityTemperature(
      const Real rho, const Real temperature,
      Indexer_t &&lambda = static_cast<Real *>(nullptr)) const {
    return _Cv;
  }
  template <typename Indexer_t = Real *>
  PORTABLE_INLINE_FUNCTION Real SpecificHeatFromDensityInternalEnergy(
      const Real rho, const Real sie,
      Indexer_t &&lambda = static_cast<Real *>(nullptr)) const {
    return _Cv;
  }
  template <typename Indexer_t = Real *>
  PORTABLE_INLINE_FUNCTION Real BulkModulusFromDensityTemperature(
      const Real rho, const Real temperature,
      Indexer_t &&lambda = static_cast<Real *>(nullptr)) const {
    return std::max(robust::SMALL(),
                    robust::ratio(_gm1 * (_gm1 + 1.0) * rho * _Cv * temperature,
                                  (1.0 - _bb * rho) * (1.0 - _bb * rho)));
  }
  template <typename Indexer_t = Real *>
  PORTABLE_INLINE_FUNCTION Real BulkModulusFromDensityInternalEnergy(
      const Real rho, const Real sie,
      Indexer_t &&lambda = static_cast<Real *>(nullptr)) const {
    return std::max(robust::SMALL(),
                    robust::ratio(_gm1 * (_gm1 + 1.0) * rho * (sie - _qq),
                                  (1.0 - _bb * rho) * (1.0 - _bb * rho)));
  }
  template <typename Indexer_t = Real *>
  PORTABLE_INLINE_FUNCTION Real GruneisenParamFromDensityTemperature(
      const Real rho, const Real temperature,
      Indexer_t &&lambda = static_cast<Real *>(nullptr)) const {
    return robust::ratio(_gm1, (1.0 - _bb * rho));
  }
  template <typename Indexer_t = Real *>
  PORTABLE_INLINE_FUNCTION Real GruneisenParamFromDensityInternalEnergy(
      const Real rho, const Real sie,
      Indexer_t &&lambda = static_cast<Real *>(nullptr)) const {
    return robust::ratio(_gm1, (1.0 - _bb * rho));
  }
  template <typename Indexer_t = Real *>
  PORTABLE_INLINE_FUNCTION void
  FillEos(Real &rho, Real &temp, Real &energy, Real &press, Real &cv, Real &bmod,
          const unsigned long output,
          Indexer_t &&lambda = static_cast<Real *>(nullptr)) const;
  template <typename Indexer_t = Real *>
  PORTABLE_INLINE_FUNCTION void
  ValuesAtReferenceState(Real &rho, Real &temp, Real &sie, Real &press, Real &cv,
                         Real &bmod, Real &dpde, Real &dvdt,
                         Indexer_t &&lambda = static_cast<Real *>(nullptr)) const {
    // use STP: 1 atmosphere, room temperature
    rho = _rho0;
    temp = _T0;
    sie = _sie0;
    press = _P0;
    cv = _Cv;
    bmod = _bmod0;
    dpde = _dpde0;
  }
  // Generic functions provided by the base class. These contain e.g. the vector
  // overloads that use the scalar versions declared here
  SG_ADD_DEFAULT_MEAN_ATOMIC_FUNCTIONS(_AZbar)
  SG_ADD_BASE_CLASS_USINGS(NobleAbel)
  PORTABLE_INLINE_FUNCTION
  int nlambda() const noexcept { return 0; }
  static constexpr unsigned long PreferredInput() { return _preferred_input; }
  static inline unsigned long scratch_size(std::string method, unsigned int nelements) {
    return 0;
  }
  static inline unsigned long max_scratch_size(unsigned int nelements) { return 0; }
  PORTABLE_INLINE_FUNCTION void PrintParams() const {
    printf("Noble-Abel Parameters:\nGamma = %g\nCv    = %g\nb     = %g\nq     = "
           "%g\n",
           _gm1 + 1.0, _Cv, _bb, _qq);
    _AZbar.PrintParams();
  }
  template <typename Indexer_t>
  PORTABLE_INLINE_FUNCTION void
  DensityEnergyFromPressureTemperature(const Real press, const Real temp,
                                       Indexer_t &&lambda, Real &rho, Real &sie) const {
    sie = std::max(_qq, _Cv * temp + _qq);
    rho =
        std::max(robust::SMALL(), robust::ratio(press, _gm1 * _Cv * temp + _bb * press));
  }
  inline void Finalize() {}
  static std::string EosType() { return std::string("NobleAbel"); }
  static std::string EosPyType() { return EosType(); }

 private:
  Real _Cv, _gm1, _bb, _qq;
  // optional reference state variables
  Real _T0, _P0, _qp;
  // reference values
  Real _rho0, _vol0, _sie0, _bmod0, _dpde0;
  MeanAtomicProperties _AZbar;
  // static constexpr const Real _T0 = ROOM_TEMPERATURE;
  // static constexpr const Real _P0 = ATMOSPHERIC_PRESSURE;
  static constexpr const unsigned long _preferred_input =
      thermalqs::density | thermalqs::specific_internal_energy;
};

template <typename Indexer_t>
PORTABLE_INLINE_FUNCTION void
NobleAbel::FillEos(Real &rho, Real &temp, Real &sie, Real &press, Real &cv, Real &bmod,
                   const unsigned long output, Indexer_t &&lambda) const {
  if (output & thermalqs::density && output & thermalqs::specific_internal_energy) {
    if (output & thermalqs::pressure || output & thermalqs::temperature) {
      UNDEFINED_ERROR;
    }
    DensityEnergyFromPressureTemperature(press, temp, lambda, rho, sie);
  }
  if (output & thermalqs::pressure && output & thermalqs::specific_internal_energy) {
    if (output & thermalqs::density || output & thermalqs::temperature) {
      UNDEFINED_ERROR;
    }
    sie = InternalEnergyFromDensityTemperature(rho, temp, lambda);
  }
  if (output & thermalqs::temperature && output & thermalqs::specific_internal_energy) {
    sie = press * (1.0 - _bb * rho) / _gm1 + _qq;
  }
  if (output & thermalqs::pressure) press = PressureFromDensityInternalEnergy(rho, sie);
  if (output & thermalqs::temperature)
    temp = TemperatureFromDensityInternalEnergy(rho, sie);
  if (output & thermalqs::bulk_modulus)
    bmod = BulkModulusFromDensityInternalEnergy(rho, sie);
  if (output & thermalqs::specific_heat)
    cv = SpecificHeatFromDensityInternalEnergy(rho, sie);
}

} // namespace singularity

#endif // _SINGULARITY_EOS_EOS_EOS_NOBLE_ABEL_HPP_<|MERGE_RESOLUTION|>--- conflicted
+++ resolved
@@ -92,15 +92,11 @@
     return std::max(robust::SMALL(),
                     robust::ratio(_gm1 * rho * (sie - _qq), 1.0 - _bb * rho));
   }
-<<<<<<< HEAD
-=======
   template <typename Indexer_t = Real *>
   PORTABLE_INLINE_FUNCTION Real MinInternalEnergyFromDensity(
       const Real rho, Indexer_t &&lambda = static_cast<Real *>(nullptr)) const {
     return _qq;
   }
->>>>>>> b4f64753
-
   template <typename Indexer_t = Real *>
   PORTABLE_INLINE_FUNCTION Real
   EntropyFromDensityTemperature(const Real rho, const Real temperature,

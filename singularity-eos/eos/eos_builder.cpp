//------------------------------------------------------------------------------#
// © 2021. Triad National Security, LLC. All rights reserved.  This
// program was produced under U.S. Government contract 89233218CNA000001
// for Los Alamos National Laboratory (LANL), which is operated by Triad
// National Security, LLC for the U.S.  Department of Energy/National
// Nuclear Security Administration. All rights in the program are
// reserved by Triad National Security, LLC, and the U.S. Department of
// Energy/National Nuclear Security Administration. The Government is
// granted for itself and others acting on its behalf a nonexclusive,
// paid-up, irrevocable worldwide license in this material to reproduce,
// prepare derivative works, distribute copies to the public, perform
// publicly and display publicly, and to permit others to do so.
//------------------------------------------------------------------------------#

#include <iostream> // debug
#include <singularity-eos/eos/eos_builder.hpp>

#define GETBASE(T, N) T N = mpark::get<T>(base_params[#N])

namespace singularity {

EOS EOSBuilder::buildEOS(EOSBuilder::EOSType type, EOSBuilder::params_t base_params,
                         EOSBuilder::modifiers_t modifiers) {
  using namespace EOSBuilder;
  using std::string;
  bool scaled = (modifiers.count(EOSModifier::Scaled) > 0);
  bool shifted = (modifiers.count(EOSModifier::Shifted) > 0);
  bool relativistic = (modifiers.count(EOSModifier::Relativistic) > 0);
  bool units = (modifiers.count(EOSModifier::UnitSystem) > 0);
  if ((shifted || scaled || relativistic || units) && !(isModifiable(type))) {
    EOS_ERROR("Modifiers not supported for this EOS");
  }
  if (relativistic && (shifted || scaled || units)) {
    EOS_ERROR("Relativistic modifier currently must be applied alone");
  }
  if (units && (shifted || scaled || relativistic)) {
    EOS_ERROR("Unit System modifier currently must be applied alone");
  }
  Real scale = 1;
  if (scaled) {
    scale = mpark::get<Real>(modifiers[EOSModifier::Scaled]["scale"]);
  }
  Real shift = 0;
  if (shifted) {
    shift = mpark::get<Real>(modifiers[EOSModifier::Shifted]["shift"]);
  }
  Real cl = 2.99792458e8; // speed of light in cm/s
  if (relativistic && (modifiers[EOSModifier::Relativistic].count("cl") > 0)) {
    cl = mpark::get<Real>(modifiers[EOSModifier::Relativistic]["cl"]);
  }
  bool use_length_time = false;
  if (units && (modifiers[EOSModifier::UnitSystem].count("use_length_time") > 0)) {
    use_length_time = mpark::get<bool>(modifiers[EOSModifier::UnitSystem]["use_length_time"]);
  }
  Real rho_unit = 1;
  Real sie_unit = 1;
  Real temp_unit = 1;
  Real time_unit = 1;
  Real mass_unit = 1;
  Real length_unit = 1;
  if (units) {
    if (use_length_time) {
      if (modifiers[EOSModifier::UnitSystem].count("time_unit") > 0) {
	time_unit = mpark::get<Real>(modifiers[EOSModifier::UnitSystem]["time_unit"]);
      }
      if (modifiers[EOSModifier::UnitSystem].count("mass_unit") > 0) {
	mass_unit = mpark::get<Real>(modifiers[EOSModifier::UnitSystem]["mass_unit"]);
      }
      if (modifiers[EOSModifier::UnitSystem].count("length_unit") > 0) {
	length_unit = mpark::get<Real>(modifiers[EOSModifier::UnitSystem]["length_unit"]);
      }
    } else {
      if (modifiers[EOSModifier::UnitSystem].count("rho_unit") > 0) {
	rho_unit = mpark::get<Real>(modifiers[EOSModifier::UnitSystem]["rho_unit"]);
      }
      if (modifiers[EOSModifier::UnitSystem].count("sie_unit") > 0) {
	sie_unit = mpark::get<Real>(modifiers[EOSModifier::UnitSystem]["sie_unit"]);
      }
    }
    if (modifiers[EOSModifier::UnitSystem].count("temp_unit") > 0) {
      temp_unit = mpark::get<Real>(modifiers[EOSModifier::UnitSystem]["temp_unit"]);
    }
  }
  if (type == EOSType::IdealGas) {
    Real gm1 = mpark::get<Real>(base_params["gm1"]);
    Real Cv = mpark::get<Real>(base_params["Cv"]);
<<<<<<< HEAD
    IdealGas g(gm1,Cv);
    if (units) {
      return makeUnitSystem(std::move(g),
			    use_length_time,
			    rho_unit, sie_unit,
			    temp_unit,
			    time_unit, mass_unit,
			    length_unit);
    }
=======
    IdealGas g(gm1, Cv);
>>>>>>> 886b3921
    if (relativistic) {
      return makeRelativistic(std::move(g), cl);
    }
    return applyScaleAndShift(std::move(g), scaled, shifted, scale, shift);
  }
#ifdef SPINER_USE_HDF
  if (type == EOSType::SpinerEOSDependsRhoT || type == EOSType::SpinerEOSDependsRhoSie) {
    string filename = mpark::get<string>(base_params["filename"]);
    bool reproducibility_mode = mpark::get<bool>(base_params["reproducibility_mode"]);
    if (base_params.count("matid") > 0) {
      int matid = mpark::get<int>(base_params["matid"]);
      if (type == EOSType::SpinerEOSDependsRhoT) {
<<<<<<< HEAD
        SpinerEOSDependsRhoT s(filename,matid,reproducibility_mode);
	if (units) {
	  return makeUnitSystem(std::move(s),
				use_length_time,
				rho_unit, sie_unit,
				temp_unit,
				time_unit, mass_unit,
				length_unit);
	}
=======
        SpinerEOSDependsRhoT s(filename, matid, reproducibility_mode);
>>>>>>> 886b3921
        if (relativistic) {
          return makeRelativistic(std::move(s), cl);
        }
<<<<<<< HEAD
        return applyScaleAndShift(std::move(s),
                                  scaled,shifted,scale,shift);
      } 
      else {
        SpinerEOSDependsRhoSie s(filename,matid,reproducibility_mode);
	if (units) {
	  return makeUnitSystem(std::move(s),
				use_length_time,
				rho_unit, sie_unit,
				temp_unit, 
				time_unit, mass_unit,
				length_unit);
	}
=======
        return applyScaleAndShift(std::move(s), scaled, shifted, scale, shift);
      } else {
        SpinerEOSDependsRhoSie s(filename, matid, reproducibility_mode);
>>>>>>> 886b3921
        if (relativistic) {
          return makeRelativistic(std::move(s), cl);
        }
        return applyScaleAndShift(std::move(s), scaled, shifted, scale, shift);
      }
    } else {
      string materialName = mpark::get<string>(base_params["materialName"]);
      if (type == EOSType::SpinerEOSDependsRhoT) {
<<<<<<< HEAD
        SpinerEOSDependsRhoT s(filename,materialName,reproducibility_mode);
	if (units) {
	  return makeUnitSystem(std::move(s),
				use_length_time,
				rho_unit, sie_unit,
				temp_unit, 
				time_unit, mass_unit,
				length_unit);
	}
=======
        SpinerEOSDependsRhoT s(filename, materialName, reproducibility_mode);
>>>>>>> 886b3921
        if (relativistic) {
          return makeRelativistic(std::move(s), cl);
        }
<<<<<<< HEAD
        return applyScaleAndShift(std::move(s),
                                  scaled,shifted,scale,shift);
      }
        else {
        SpinerEOSDependsRhoSie s(filename,materialName,reproducibility_mode);
	if (units) {
	  return makeUnitSystem(std::move(s),
				use_length_time,
				rho_unit, sie_unit,
				temp_unit,
				time_unit, mass_unit,
				length_unit);
	}
=======
        return applyScaleAndShift(std::move(s), scaled, shifted, scale, shift);
      } else {
        SpinerEOSDependsRhoSie s(filename, materialName, reproducibility_mode);
>>>>>>> 886b3921
        if (relativistic) {
          return makeRelativistic(std::move(s), cl);
        }
        return applyScaleAndShift(std::move(s), scaled, shifted, scale, shift);
      }
    }
  }
  if (type == EOSType::StellarCollapse) {
    string filename = mpark::get<string>(base_params["filename"]);
    bool use_sp5 = false;
    if (base_params.count("use_sp5") > 0) {
      use_sp5 = mpark::get<bool>(base_params["use_sp5"]);
    }
    bool filter_bmod = true;
    if (base_params.count("filter_bmod") > 0) {
      filter_bmod = mpark::get<bool>(base_params["filter_bmod"]);
    }
    StellarCollapse s(filename, use_sp5, filter_bmod);
    if (units) {
      return makeUnitSystem(std::move(s),
			    use_length_time,
			    rho_unit, sie_unit,
			    temp_unit,
			    time_unit, mass_unit,
			    length_unit);
    }
    if (relativistic) {
      return makeRelativistic(std::move(s), cl);
    }
    return applyScaleAndShift(std::move(s), scaled, shifted, scale, shift);
  }
#endif
  if (type == EOSType::Gruneisen) {
    Real C0 = mpark::get<Real>(base_params["C0"]);
    Real s1 = mpark::get<Real>(base_params["s1"]);
    Real s2 = mpark::get<Real>(base_params["s2"]);
    Real s3 = mpark::get<Real>(base_params["s3"]);
    Real G0 = mpark::get<Real>(base_params["G0"]);
    Real b = mpark::get<Real>(base_params["b"]);
    Real rho0 = mpark::get<Real>(base_params["rho0"]);
    Real T0 = mpark::get<Real>(base_params["T0"]);
    Real P0 = mpark::get<Real>(base_params["P0"]);
    Real Cv = mpark::get<Real>(base_params["Cv"]);
    return Gruneisen(C0, s1, s2, s3, G0, b, rho0, T0, P0, Cv);
  }
  if (type == EOSType::JWL) {
    GETBASE(Real, A); // I got tired of writing this over and over
    GETBASE(Real, B);
    GETBASE(Real, R1);
    GETBASE(Real, R2);
    GETBASE(Real, w);
    GETBASE(Real, rho0);
    GETBASE(Real, Cv);
    return JWL(A, B, R1, R2, w, rho0, Cv);
  }
  if (type == EOSType::DavisReactants) {
    GETBASE(Real, rho0);
    GETBASE(Real, e0);
    GETBASE(Real, P0);
    GETBASE(Real, T0);
    GETBASE(Real, A);
    GETBASE(Real, B);
    GETBASE(Real, C);
    GETBASE(Real, G0);
    GETBASE(Real, Z);
    GETBASE(Real, alpha);
    GETBASE(Real, Cv0);
    return DavisReactants(rho0, e0, P0, T0, A, B, C, G0, Z, alpha, Cv0);
  }
  if (type == EOSType::DavisProducts) {
    GETBASE(Real, a);
    GETBASE(Real, b);
    GETBASE(Real, k);
    GETBASE(Real, n);
    GETBASE(Real, vc);
    GETBASE(Real, pc);
    GETBASE(Real, Cv);
    GETBASE(Real, E0);
    return DavisProducts(a, b, k, n, vc, pc, Cv, E0);
  }
  exit(1);
}

bool EOSBuilder::isModifiable(EOSBuilder::EOSType type) {
  return EOSBuilder::modifiable.count(type) > 0;
}

} // namespace singularity<|MERGE_RESOLUTION|>--- conflicted
+++ resolved
@@ -50,7 +50,8 @@
   }
   bool use_length_time = false;
   if (units && (modifiers[EOSModifier::UnitSystem].count("use_length_time") > 0)) {
-    use_length_time = mpark::get<bool>(modifiers[EOSModifier::UnitSystem]["use_length_time"]);
+    use_length_time =
+        mpark::get<bool>(modifiers[EOSModifier::UnitSystem]["use_length_time"]);
   }
   Real rho_unit = 1;
   Real sie_unit = 1;
@@ -61,20 +62,20 @@
   if (units) {
     if (use_length_time) {
       if (modifiers[EOSModifier::UnitSystem].count("time_unit") > 0) {
-	time_unit = mpark::get<Real>(modifiers[EOSModifier::UnitSystem]["time_unit"]);
+        time_unit = mpark::get<Real>(modifiers[EOSModifier::UnitSystem]["time_unit"]);
       }
       if (modifiers[EOSModifier::UnitSystem].count("mass_unit") > 0) {
-	mass_unit = mpark::get<Real>(modifiers[EOSModifier::UnitSystem]["mass_unit"]);
+        mass_unit = mpark::get<Real>(modifiers[EOSModifier::UnitSystem]["mass_unit"]);
       }
       if (modifiers[EOSModifier::UnitSystem].count("length_unit") > 0) {
-	length_unit = mpark::get<Real>(modifiers[EOSModifier::UnitSystem]["length_unit"]);
+        length_unit = mpark::get<Real>(modifiers[EOSModifier::UnitSystem]["length_unit"]);
       }
     } else {
       if (modifiers[EOSModifier::UnitSystem].count("rho_unit") > 0) {
-	rho_unit = mpark::get<Real>(modifiers[EOSModifier::UnitSystem]["rho_unit"]);
+        rho_unit = mpark::get<Real>(modifiers[EOSModifier::UnitSystem]["rho_unit"]);
       }
       if (modifiers[EOSModifier::UnitSystem].count("sie_unit") > 0) {
-	sie_unit = mpark::get<Real>(modifiers[EOSModifier::UnitSystem]["sie_unit"]);
+        sie_unit = mpark::get<Real>(modifiers[EOSModifier::UnitSystem]["sie_unit"]);
       }
     }
     if (modifiers[EOSModifier::UnitSystem].count("temp_unit") > 0) {
@@ -84,19 +85,11 @@
   if (type == EOSType::IdealGas) {
     Real gm1 = mpark::get<Real>(base_params["gm1"]);
     Real Cv = mpark::get<Real>(base_params["Cv"]);
-<<<<<<< HEAD
-    IdealGas g(gm1,Cv);
+    IdealGas g(gm1, Cv);
     if (units) {
-      return makeUnitSystem(std::move(g),
-			    use_length_time,
-			    rho_unit, sie_unit,
-			    temp_unit,
-			    time_unit, mass_unit,
-			    length_unit);
-    }
-=======
-    IdealGas g(gm1, Cv);
->>>>>>> 886b3921
+      return makeUnitSystem(std::move(g), use_length_time, rho_unit, sie_unit, temp_unit,
+                            time_unit, mass_unit, length_unit);
+    }
     if (relativistic) {
       return makeRelativistic(std::move(g), cl);
     }
@@ -109,41 +102,21 @@
     if (base_params.count("matid") > 0) {
       int matid = mpark::get<int>(base_params["matid"]);
       if (type == EOSType::SpinerEOSDependsRhoT) {
-<<<<<<< HEAD
-        SpinerEOSDependsRhoT s(filename,matid,reproducibility_mode);
-	if (units) {
-	  return makeUnitSystem(std::move(s),
-				use_length_time,
-				rho_unit, sie_unit,
-				temp_unit,
-				time_unit, mass_unit,
-				length_unit);
-	}
-=======
         SpinerEOSDependsRhoT s(filename, matid, reproducibility_mode);
->>>>>>> 886b3921
-        if (relativistic) {
-          return makeRelativistic(std::move(s), cl);
-        }
-<<<<<<< HEAD
-        return applyScaleAndShift(std::move(s),
-                                  scaled,shifted,scale,shift);
-      } 
-      else {
-        SpinerEOSDependsRhoSie s(filename,matid,reproducibility_mode);
-	if (units) {
-	  return makeUnitSystem(std::move(s),
-				use_length_time,
-				rho_unit, sie_unit,
-				temp_unit, 
-				time_unit, mass_unit,
-				length_unit);
-	}
-=======
+        if (units) {
+          return makeUnitSystem(std::move(s), use_length_time, rho_unit, sie_unit,
+                                temp_unit, time_unit, mass_unit, length_unit);
+        }
+        if (relativistic) {
+          return makeRelativistic(std::move(s), cl);
+        }
         return applyScaleAndShift(std::move(s), scaled, shifted, scale, shift);
       } else {
         SpinerEOSDependsRhoSie s(filename, matid, reproducibility_mode);
->>>>>>> 886b3921
+        if (units) {
+          return makeUnitSystem(std::move(s), use_length_time, rho_unit, sie_unit,
+                                temp_unit, time_unit, mass_unit, length_unit);
+        }
         if (relativistic) {
           return makeRelativistic(std::move(s), cl);
         }
@@ -152,41 +125,21 @@
     } else {
       string materialName = mpark::get<string>(base_params["materialName"]);
       if (type == EOSType::SpinerEOSDependsRhoT) {
-<<<<<<< HEAD
-        SpinerEOSDependsRhoT s(filename,materialName,reproducibility_mode);
-	if (units) {
-	  return makeUnitSystem(std::move(s),
-				use_length_time,
-				rho_unit, sie_unit,
-				temp_unit, 
-				time_unit, mass_unit,
-				length_unit);
-	}
-=======
         SpinerEOSDependsRhoT s(filename, materialName, reproducibility_mode);
->>>>>>> 886b3921
-        if (relativistic) {
-          return makeRelativistic(std::move(s), cl);
-        }
-<<<<<<< HEAD
-        return applyScaleAndShift(std::move(s),
-                                  scaled,shifted,scale,shift);
-      }
-        else {
-        SpinerEOSDependsRhoSie s(filename,materialName,reproducibility_mode);
-	if (units) {
-	  return makeUnitSystem(std::move(s),
-				use_length_time,
-				rho_unit, sie_unit,
-				temp_unit,
-				time_unit, mass_unit,
-				length_unit);
-	}
-=======
+        if (units) {
+          return makeUnitSystem(std::move(s), use_length_time, rho_unit, sie_unit,
+                                temp_unit, time_unit, mass_unit, length_unit);
+        }
+        if (relativistic) {
+          return makeRelativistic(std::move(s), cl);
+        }
         return applyScaleAndShift(std::move(s), scaled, shifted, scale, shift);
       } else {
         SpinerEOSDependsRhoSie s(filename, materialName, reproducibility_mode);
->>>>>>> 886b3921
+        if (units) {
+          return makeUnitSystem(std::move(s), use_length_time, rho_unit, sie_unit,
+                                temp_unit, time_unit, mass_unit, length_unit);
+        }
         if (relativistic) {
           return makeRelativistic(std::move(s), cl);
         }
@@ -206,12 +159,8 @@
     }
     StellarCollapse s(filename, use_sp5, filter_bmod);
     if (units) {
-      return makeUnitSystem(std::move(s),
-			    use_length_time,
-			    rho_unit, sie_unit,
-			    temp_unit,
-			    time_unit, mass_unit,
-			    length_unit);
+      return makeUnitSystem(std::move(s), use_length_time, rho_unit, sie_unit, temp_unit,
+                            time_unit, mass_unit, length_unit);
     }
     if (relativistic) {
       return makeRelativistic(std::move(s), cl);

!------------------------------------------------------------------------------
! © 2021-2023. Triad National Security, LLC. All rights reserved.  This
! program was produced under U.S. Government contract 89233218CNA000001
! for Los Alamos National Laboratory (LANL), which is operated by Triad
! National Security, LLC for the U.S.  Department of Energy/National
! Nuclear Security Administration. All rights in the program are
! reserved by Triad National Security, LLC, and the U.S. Department of
! Energy/National Nuclear Security Administration. The Government is
! granted for itself and others acting on its behalf a nonexclusive,
! paid-up, irrevocable worldwide license in this material to reproduce,
! prepare derivative works, distribute copies to the public, perform
! publicly and display publicly, and to permit others to do so.
!------------------------------------------------------------------------------

module singularity_eos_types
  use iso_c_binding
  implicit none

  ! data types
  public :: sg_eos_ary_t

  type :: sg_eos_ary_t
    type(c_ptr) :: ptr = C_NULL_PTR
  end type sg_eos_ary_t
end module singularity_eos_types

module singularity_eos
  use iso_c_binding
  use singularity_eos_types
  implicit none

! fortran functions that call  the interfaces
  public :: &
    init_sg_eos_f,&
    init_sg_IdealGas_f,&
    init_sg_Gruneisen_f,&
    init_sg_JWL_f,&
    init_sg_DavisProducts_f,&
    init_sg_DavisReactants_f,&
    init_sg_NobleAbel_f,&
    init_sg_SAP_Polynomial_f,&
    init_sg_StiffGas_f,&
<<<<<<< HEAD
!    init_sg_SpinerDependsRhoT_f,&
!    init_sg_SpinerDependsRhoSie_f,&
=======
    init_sg_Helmholtz_f,&
    init_sg_SpinerDependsRhoT_f,&
    init_sg_SpinerDependsRhoSie_f,&
>>>>>>> d745d76a
    init_sg_eospac_f,&
    get_sg_PressureFromDensityInternalEnergy_f,&
    get_sg_MinInternalEnergyFromDensity_f,&
    get_sg_BulkModulusFromDensityInternalEnergy_f,&
    get_sg_eos_f,&
    finalize_sg_eos_f

! interface functions
  interface
    integer(kind=c_int) function &
      init_sg_eos(nmat, eos) &
      bind(C, name='init_sg_eos')
      import
      integer(c_int), value, intent(in) :: nmat
      type(c_ptr), intent(in)           :: eos
    end function init_sg_eos
  end interface

  interface
    integer(kind=c_int) function &
      init_sg_IdealGas(matindex, eos, gm1, Cv, sg_mods_enabled, &
                       sg_mods_values) &
      bind(C, name='init_sg_IdealGas')
      import
      integer(c_int), value, intent(in)      :: matindex
      type(c_ptr), value, intent(in)         :: eos
      real(kind=c_double), value, intent(in) :: gm1, Cv
      type(c_ptr), value, intent(in)         :: sg_mods_enabled, sg_mods_values
    end function init_sg_IdealGas
  end interface

  interface
    integer(kind=c_int) function &
      init_sg_Gruneisen(matindex, eos, C0, s1, s2, s3, G0, b, rho0, T0, P0,&
                        Cv, sg_mods_enabled, sg_mods_values) &
      bind(C, name='init_sg_Gruneisen')
      import
      integer(c_int), value, intent(in)      :: matindex
      type(c_ptr), value, intent(in)         :: eos
      real(kind=c_double), value, intent(in) :: C0, s1, s2, s3, G0, b, rho0
      real(kind=c_double), value, intent(in) :: T0, P0, Cv
      type(c_ptr), value, intent(in)         :: sg_mods_enabled, sg_mods_values
    end function init_sg_Gruneisen
  end interface
  
  interface
    integer(kind=c_int) function &
      init_sg_JWL(matindex, eos, A, B, R1, R2, w, rho0, Cv, sg_mods_enabled, &
                  sg_mods_values) &
      bind(C, name='init_sg_JWL')
      import
      integer(c_int), value, intent(in)      :: matindex
      type(c_ptr), value, intent(in)         :: eos
      real(kind=c_double), value, intent(in) :: A, B, R1, R2, w, rho0, Cv
      type(c_ptr), value, intent(in)         :: sg_mods_enabled, sg_mods_values
    end function init_sg_JWL
  end interface

  interface
    integer(kind=c_int) function &
      init_sg_DavisProducts(matindex, eos, a, b, k, n, vc, pc, Cv, E0, &
                            sg_mods_enabled, sg_mods_values) &
      bind(C, name='init_sg_DavisProducts')
      import
      integer(c_int), value, intent(in)      :: matindex
      type(c_ptr), value, intent(in)         :: eos
      real(kind=c_double), value, intent(in) :: a, b, k, n, vc, pc, Cv, E0
      type(c_ptr), value, intent(in)         :: sg_mods_enabled, sg_mods_values
    end function init_sg_DavisProducts
  end interface

  interface
    integer(kind=c_int) function &
      init_sg_DavisReactants(matindex, eos, rho0, e0, P0, T0, A, B, C, G0, Z,&
                             alpha, Cv0, sg_mods_enabled, sg_mods_values) &
      bind(C, name='init_sg_DavisReactants')
      import
      integer(c_int), value, intent(in)      :: matindex
      type(c_ptr), value, intent(in)         :: eos
      real(kind=c_double), value, intent(in) :: rho0, e0, P0, T0, A, B, C, G0,&
                                                Z, alpha, Cv0
      type(c_ptr), value, intent(in)         :: sg_mods_enabled, sg_mods_values
    end function init_sg_DavisReactants
  end interface
  
  interface
    integer(kind=c_int) function &
      init_sg_NobleAbel(matindex, eos, gm1, Cv, bb, qq, sg_mods_enabled, &
                       sg_mods_values) &
      bind(C, name='init_sg_NobleAbel')
      import
      integer(c_int), value, intent(in)      :: matindex
      type(c_ptr), value, intent(in)         :: eos
      real(kind=c_double), value, intent(in) :: gm1, Cv, bb, qq
      type(c_ptr), value, intent(in)         :: sg_mods_enabled, sg_mods_values
    end function init_sg_NobleAbel
  end interface

  interface
    integer(kind=c_int) function &
      init_sg_StiffGas(matindex, eos, gm1, Cv, Pinf, qq, sg_mods_enabled, &
                       sg_mods_values) &
      bind(C, name='init_sg_StiffGas')
      import
      integer(c_int), value, intent(in)      :: matindex
      type(c_ptr), value, intent(in)         :: eos
      real(kind=c_double), value, intent(in) :: gm1, Cv, Pinf, qq
      type(c_ptr), value, intent(in)         :: sg_mods_enabled, sg_mods_values
    end function init_sg_StiffGas
  end interface
  
  interface
    integer(kind=c_int) function &
      init_sg_SAP_Polynomial(matindex, eos, rho0, a0, a1, a2c, a2e, a3, b0, b1,&
                             b2c, b2e, b3, sg_mods_enabled, sg_mods_values) &
      bind(C, name='init_sg_SAP_Polynomial')
      import
      integer(c_int), value, intent(in)      :: matindex
      type(c_ptr), value, intent(in)         :: eos
      real(kind=c_double), value, intent(in) :: rho0, a0, a1, a2c, a2e, a3,&
                                                b0, b1, b2c, b2e, b3
      type(c_ptr), value, intent(in)         :: sg_mods_enabled, sg_mods_values
    end function init_sg_SAP_Polynomial
  end interface

  interface
    integer(kind=c_int) function &
<<<<<<< HEAD
      init_sg_eospac(matindex, eos, id, eospac_opts_values, &
      sg_mods_enabled, sg_mods_values) &
      bind(C, name='init_sg_eospac')
=======
      init_sg_Helmholtz(matindex, eos, filename, rad, gas, coul, ion, ele, &
                       verbose, sg_mods_enabled, sg_mods_values) &
      bind(C, name='init_sg_Helmholtz')
      import
      integer(c_int), value, intent(in)      :: matindex
      type(c_ptr), value, intent(in)         :: eos
      character(kind=c_char), intent(in)     :: filename(*)
      logical(c_bool), value, intent(in)     :: rad, gas, coul, ion, ele, &
                                                verbose
      type(c_ptr), value, intent(in)         :: sg_mods_enabled, sg_mods_values
    end function init_sg_Helmholtz
  end interface

  interface
    integer(kind=c_int) function &
      init_sg_SpinerDependsRhoT(matindex, eos, filename, id, sg_mods_enabled, &
                                sg_mods_values) &
      bind(C, name='init_sg_SpinerDependsRhoT')
>>>>>>> d745d76a
      import
      integer(c_int), value, intent(in) :: matindex, id
      type(c_ptr), value, intent(in)    :: eos
      type(c_ptr), value, intent(in)    :: sg_mods_enabled, sg_mods_values
      type(c_ptr), value, intent(in)    :: eospac_opts_values
    end function init_sg_eospac
  end interface

  interface
   integer(kind=c_int) function &
       get_sg_PressureFromDensityInternalEnergy(matindex, eos, rhos, sies,&
                                               pressures, len) &
       bind(C, name='get_sg_PressureFromDensityInternalEnergy')
       import
       integer(c_int), value, intent(in) :: matindex, len
       type(c_ptr), value, intent(in) :: eos, rhos, sies
       type(c_ptr), value, intent(in) :: pressures
    end function
  end interface

  interface
   integer(kind=c_int) function &
       get_sg_MinInternalEnergyFromDensity(matindex, eos, rhos, sies,&
                                           len) &
       bind(C, name='get_sg_MinInternalEnergyFromDensity')
       import
       integer(c_int), value, intent(in) :: matindex, len
       type(c_ptr), value, intent(in) :: eos, rhos, sies
    end function
  end interface


  interface
     integer(kind=c_int) function &
       get_sg_BulkModulusFromDensityInternalEnergy(matindex, eos, rhos, sies,&
                                               bmods, len) &
       bind(C, name='get_sg_BulkModulusFromDensityInternalEnergy')
       import
       integer(c_int),value, intent(in) :: matindex, len
       type(c_ptr), value, intent(in) :: eos, rhos, sies
       type(c_ptr), value, intent(in) :: bmods
    end function
  end interface

  interface
    integer(kind=c_int) function &
      get_sg_eos(nmat, ncell, cell_dim,&
                 option,&
                 eos_offsets,&
                 eos,&
                 offsets,&
                 press, pmax, vol, spvol, sie, temp, bmod, dpde, cv,&
                 frac_mass, frac_vol, frac_sie,&
                 frac_bmod, frac_dpde, frac_cv)&
      bind(C, name='get_sg_eos')
      import
      integer(kind=c_int), value, intent(in) :: nmat
      integer(kind=c_int), value, intent(in) :: ncell
      integer(kind=c_int), value, intent(in) :: cell_dim
      integer(kind=c_int), value, intent(in) :: option
      type(c_ptr), value, intent(in) :: eos_offsets
      ! better eos ptrs
      type(c_ptr), value, intent(in) :: eos
      ! other inputs
      type(c_ptr), value, intent(in) :: offsets
      type(c_ptr), value, intent(in) :: press
      type(c_ptr), value, intent(in) :: pmax
      type(c_ptr), value, intent(in) :: vol
      type(c_ptr), value, intent(in) :: spvol
      type(c_ptr), value, intent(in) :: sie
      type(c_ptr), value, intent(in) :: temp
      type(c_ptr), value, intent(in) :: bmod
      type(c_ptr), value, intent(in) :: dpde
      type(c_ptr), value, intent(in) :: cv
      type(c_ptr), value, intent(in) :: frac_mass
      type(c_ptr), value, intent(in) :: frac_vol
      type(c_ptr), value, intent(in) :: frac_sie
      type(c_ptr), value, intent(in) :: frac_bmod
      type(c_ptr), value, intent(in) :: frac_dpde
      type(c_ptr), value, intent(in) :: frac_cv
    end function get_sg_eos
  end interface

  interface
    integer(kind=c_int) function &
      finalize_sg_eos(nmat, eos, own_kokkos) &
      bind(C, name='finalize_sg_eos')
      import
      integer(kind=c_int), value, intent(in) :: nmat
      type(c_ptr), intent(in)                :: eos
      integer(kind=c_int), value, intent(in) :: own_kokkos
    end function finalize_sg_eos
  end interface

! fortran functions
contains

  integer function get_sg_eos_f(nmat, ncell, cell_dim,&
                                option,&
                                eos_offsets,&
                                eos,&
                                offsets,&
                                press, pmax, vol, spvol, sie, temp, bmod,&
                                dpde, cv,&
                                frac_mass, frac_vol, frac_sie,&
                                frac_bmod, frac_dpde, frac_cv) &
    result(err)
    integer(kind=c_int), intent(in) :: nmat
    integer(kind=c_int), intent(in) :: ncell
    integer(kind=c_int), intent(in) :: cell_dim
    integer(kind=c_int), intent(in) :: option
    integer(kind=c_int), dimension(:), target, intent(in) :: eos_offsets
    type(sg_eos_ary_t), intent(in)  :: eos
    integer(kind=c_int), dimension(:), target, intent(in) :: offsets
    real(kind=8), dimension(:),   target, intent(in)    :: press
    real(kind=8), dimension(:),   target, intent(in)    :: pmax
    real(kind=8), dimension(:),   target, intent(in)    :: vol
    real(kind=8), dimension(:),   target, intent(in)    :: spvol
    real(kind=8), dimension(:),   target, intent(in)    :: sie
    real(kind=8), dimension(:),   target, intent(in)    :: temp
    real(kind=8), dimension(:),   target, intent(in)    :: bmod
    real(kind=8), dimension(:),   target, intent(in)    :: dpde
    real(kind=8), dimension(:),   target, intent(in)    :: cv
    real(kind=8), dimension(:,:), target, intent(in) :: frac_mass
    real(kind=8), dimension(:,:), target, intent(inout) :: frac_vol
    real(kind=8), dimension(:,:), target, intent(inout) :: frac_sie
    ! optionals
    real(kind=8), dimension(:,:), target, optional, intent(inout) :: frac_bmod
    real(kind=8), dimension(:,:), target, optional, intent(inout) :: frac_dpde
    real(kind=8), dimension(:,:), target, optional, intent(inout) :: frac_cv

    ! pointers
    type(c_ptr) :: bmod_ptr, dpde_ptr, cv_ptr

    bmod_ptr = C_NULL_PTR
    dpde_ptr = C_NULL_PTR
    cv_ptr = C_NULL_PTR
    if(present(frac_bmod)) then
      bmod_ptr = c_loc(frac_bmod)
    endif
    if(present(frac_dpde)) then
      dpde_ptr = c_loc(frac_dpde)
    endif
    if(present(frac_cv)) then
      cv_ptr = c_loc(frac_cv)
    endif

    err = get_sg_eos(nmat, ncell, cell_dim, option, c_loc(eos_offsets),&
                     eos%ptr, c_loc(offsets), c_loc(press), c_loc(pmax),&
                     c_loc(vol), c_loc(spvol), c_loc(sie), c_loc(temp),&
                     c_loc(bmod), c_loc(dpde),c_loc(cv), c_loc(frac_mass),&
                     c_loc(frac_vol),c_loc(frac_sie), bmod_ptr, dpde_ptr,&
                     cv_ptr)
  end function get_sg_eos_f

  integer function init_sg_eos_f(nmat, eos) &
    result(err)
    integer(kind=c_int), intent(in) :: nmat
    type(sg_eos_ary_t), intent(in)  :: eos
    err = init_sg_eos(nmat, eos%ptr)
  end function init_sg_eos_f

  integer function init_sg_IdealGas_f(matindex, eos, gm1, Cv, &
                                      sg_mods_enabled, sg_mods_values) &
    result(err)
    integer(c_int), value, intent(in) :: matindex
    type(sg_eos_ary_t), intent(in)    :: eos
    real(kind=8), value, intent(in)   :: gm1, Cv
    integer(kind=c_int), dimension(:), target, intent(inout) :: sg_mods_enabled
    real(kind=8), dimension(:), target, intent(inout)        :: sg_mods_values
    err = init_sg_IdealGas(matindex-1, eos%ptr, gm1, Cv, &
                           c_loc(sg_mods_enabled), c_loc(sg_mods_values))
  end function init_sg_IdealGas_f

  integer function init_sg_Gruneisen_f(matindex, eos, C0, s1, s2, s3, G0, b,&
                                       rho0, T0, P0, Cv, sg_mods_enabled, &
                                       sg_mods_values) &
    result(err)
    integer(c_int), value, intent(in) :: matindex
    type(sg_eos_ary_t), intent(in)    :: eos
    real(kind=8), value, intent(in)   :: C0, s1, s2, s3, G0, b, rho0
    real(kind=8), value, intent(in)   :: T0, P0, Cv
    integer(kind=c_int), dimension(:), target, intent(inout) :: sg_mods_enabled
    real(kind=8), dimension(:), target, intent(inout)        :: sg_mods_values
    err = init_sg_Gruneisen(matindex-1, eos%ptr, C0, s1, s2, s3, G0, b, rho0,&
                            T0, P0, Cv, c_loc(sg_mods_enabled), &
                            c_loc(sg_mods_values))
  end function init_sg_Gruneisen_f

  integer function init_sg_JWL_f(matindex, eos, A, B, R1, R2, w, rho0, Cv, &
                                 sg_mods_enabled, sg_mods_values) &
    result(err)
    integer(c_int), value, intent(in) :: matindex
    type(sg_eos_ary_t), intent(in)    :: eos
    real(kind=8), value, intent(in)   :: A, B, R1, R2, w, rho0, Cv
    integer(kind=c_int), dimension(:), target, intent(inout) :: sg_mods_enabled
    real(kind=8), dimension(:), target, intent(inout)        :: sg_mods_values
    err = init_sg_JWL(matindex-1, eos%ptr, A, B, R1, R2, w, rho0, Cv, &
                      c_loc(sg_mods_enabled), c_loc(sg_mods_values))
  end function init_sg_JWL_f
  
  integer function init_sg_DavisProducts_f(matindex, eos, a, b, k, n, vc, pc, &
                                           Cv, E0, sg_mods_enabled, &
                                           sg_mods_values) &
    result(err)
    integer(c_int), value, intent(in) :: matindex
    type(sg_eos_ary_t), intent(in)    :: eos
    real(kind=8), value, intent(in)   :: a, b, k, n, vc, pc, Cv, E0
    integer(kind=c_int), dimension(:), target, intent(inout) :: sg_mods_enabled
    real(kind=8), dimension(:), target, intent(inout)        :: sg_mods_values
    err = init_sg_DavisProducts(matindex-1, eos%ptr, a, b, k, n, vc, pc, Cv, &
                                E0, c_loc(sg_mods_enabled), &
                                c_loc(sg_mods_values))
  end function init_sg_DavisProducts_f

  integer function init_sg_DavisReactants_f(matindex, eos, rho0, e0, P0, T0, &
                                            A, B, C, G0, Z, alpha, Cv0, &
                                            sg_mods_enabled, sg_mods_values) &
    result(err)
    integer(c_int), value, intent(in) :: matindex
    type(sg_eos_ary_t), intent(in)    :: eos
    real(kind=8), value, intent(in)   :: rho0, e0, P0, T0, A, B, C, G0, Z
    real(kind=8), value, intent(in)   :: alpha, Cv0
    integer(kind=c_int), dimension(:), target, intent(inout) :: sg_mods_enabled
    real(kind=8), dimension(:), target, intent(inout)        :: sg_mods_values
    err = init_sg_DavisReactants(matindex-1, eos%ptr, rho0, e0, P0, T0, A, B, &
                                 C, G0, Z, alpha, Cv0, c_loc(sg_mods_enabled), &
                                 c_loc(sg_mods_values))
  end function init_sg_DavisReactants_f

  integer function init_sg_SAP_Polynomial_f(matindex, eos, rho0, a0, a1, a2c, &
                                            a2e, a3, b0, b1, b2c, b2e, b3, &
                                            sg_mods_enabled, sg_mods_values) &
    result(err)
    integer(c_int), value, intent(in) :: matindex
    type(sg_eos_ary_t), intent(in)    :: eos
    real(kind=8), value, intent(in)   :: rho0, a0, a1, a2c, a2e, a3,&
             b0, b1, b2c, b2e, b3
    integer(kind=c_int), dimension(:), target, intent(inout) :: sg_mods_enabled
    real(kind=8), dimension(:), target, intent(inout)        :: sg_mods_values
    err = init_sg_SAP_Polynomial(matindex-1, eos%ptr, rho0, a0, a1, a2c, a2e, &
                                 a3, b0, b1, b2c, b2e, b3, &
                                 c_loc(sg_mods_enabled), c_loc(sg_mods_values))
  end function init_sg_SAP_Polynomial_f
  
  integer function init_sg_StiffGas_f(matindex, eos, gm1, Cv, &
                                      Pinf, qq, &
                                      sg_mods_enabled, sg_mods_values) &
    result(err)
    integer(c_int), value, intent(in) :: matindex
    type(sg_eos_ary_t), intent(in)    :: eos
    real(kind=8), value, intent(in)   :: gm1, Cv, Pinf, qq
    integer(kind=c_int), dimension(:), target, intent(inout) :: sg_mods_enabled
    real(kind=8), dimension(:), target, intent(inout)        :: sg_mods_values
    err = init_sg_StiffGas(matindex-1, eos%ptr, gm1, Cv, Pinf, qq, &
                           c_loc(sg_mods_enabled), c_loc(sg_mods_values))
  end function init_sg_StiffGas_f

  integer function init_sg_NobleAbel_f(matindex, eos, gm1, Cv, &
                                      bb, qq, &
                                      sg_mods_enabled, sg_mods_values) &
    result(err)
    integer(c_int), value, intent(in) :: matindex
    type(sg_eos_ary_t), intent(in)    :: eos
    real(kind=8), value, intent(in)   :: gm1, Cv, bb, qq
    integer(kind=c_int), dimension(:), target, intent(inout) :: sg_mods_enabled
    real(kind=8), dimension(:), target, intent(inout)        :: sg_mods_values
    err = init_sg_NobleAbel(matindex-1, eos%ptr, gm1, Cv, bb, qq, &
                           c_loc(sg_mods_enabled), c_loc(sg_mods_values))
  end function init_sg_NobleAbel_f

  integer function init_sg_Helmholtz_f(matindex, eos, filename, rad, gas, coul, ion, ele, &
                       verbose, sg_mods_enabled, sg_mods_values) &
    result(err)
    integer(c_int), value, intent(in)           :: matindex
    type(sg_eos_ary_t), intent(in)              :: eos
    character(len=*, kind=c_char), intent(in)   :: filename
    logical(c_bool), value, intent(in)          :: rad, gas, coul, ion, ele, &
                                                   verbose
    integer(kind=c_int), dimension(:), target, intent(inout) :: sg_mods_enabled
    real(kind=8), dimension(:), target, intent(inout)        :: sg_mods_values
    err = init_sg_Helmholtz(matindex-1, eos%ptr, trim(filename)//C_NULL_CHAR, &
                            rad, gas, coul, ion, ele, verbose, &
                            c_loc(sg_mods_enabled), c_loc(sg_mods_values))
  end function init_sg_Helmholtz_f
  
!  integer function init_sg_SpinerDependsRhoT_f(matindex, eos, filename, id, &
!                                               sg_mods_enabled, &
!                                               sg_mods_values) &
!    result(err)
!    integer(c_int), value, intent(in)         :: matindex
!    type(sg_eos_ary_t), intent(in)            :: eos
!    character(len=*, kind=c_char), intent(in) :: filename
!    integer(c_int), intent(inout)             :: id
!    integer(kind=c_int), dimension(:), target, intent(inout) :: sg_mods_enabled
!    real(kind=8), dimension(:), target, intent(inout)        :: sg_mods_values
!    err = init_sg_SpinerDependsRhoT(matindex-1, eos%ptr,&
!                                    trim(filename)//C_NULL_CHAR, id, &
!                                    c_loc(sg_mods_enabled), &
!                                    c_loc(sg_mods_values))
!  end function init_sg_SpinerDependsRhoT_f

!  integer function init_sg_SpinerDependsRhoSie_f(matindex, eos, filename, id, &
!                                                 sg_mods_enabled, &
!                                                 sg_mods_values) &
!    result(err)
!    integer(c_int), value, intent(in)         :: matindex, id
!    type(sg_eos_ary_t), intent(in)            :: eos
!    character(len=*, kind=c_char), intent(in) :: filename
!    integer(kind=c_int), dimension(:), target, intent(inout) :: sg_mods_enabled
!    real(kind=8), dimension(:), target, intent(inout)        :: sg_mods_values
!    err = init_sg_SpinerDependsRhoSie(matindex-1, eos%ptr,&
!                                      trim(filename)//C_NULL_CHAR, id, &
!                                      c_loc(sg_mods_enabled), &
!                                      c_loc(sg_mods_values))
!  end function init_sg_SpinerDependsRhoSie_f

  integer function init_sg_eospac_f(matindex, eos, id, eospac_opts_values, &
       sg_mods_enabled, sg_mods_values) &
    result(err)
    integer(c_int), value, intent(in) :: matindex, id
    type(sg_eos_ary_t), intent(in)    :: eos
    integer(kind=c_int), dimension(:), target, intent(inout) :: sg_mods_enabled
    real(kind=8), dimension(:), target, intent(inout)        :: sg_mods_values
    real(kind=8), dimension(:), target, intent(inout)        :: eospac_opts_values
    err = init_sg_eospac(matindex-1, eos%ptr, id, c_loc(eospac_opts_values), &
         c_loc(sg_mods_enabled), c_loc(sg_mods_values))
  end function init_sg_eospac_f

integer function get_sg_PressureFromDensityInternalEnergy_f(matindex, &
    eos, rhos, sies, pressures, len) &
    result(err)
    integer(c_int), intent(in) :: matindex, len
    real(kind=8), dimension(:,:,:), intent(in), target:: rhos, sies
    real(kind=8), dimension(:,:,:), intent(inout), target:: pressures
    type(sg_eos_ary_t), intent(in)    :: eos
    err = get_sg_PressureFromDensityInternalEnergy(matindex-1, &
           eos%ptr, c_loc(rhos(1,1,1)), c_loc(sies(1,1,1)), c_loc(pressures(1,1,1)), len)
  end function get_sg_PressureFromDensityInternalEnergy_f


integer function get_sg_MinInternalEnergyFromDensity_f(matindex, &
    eos, rhos, sies, len) &
    result(err)
    integer(c_int), intent(in) :: matindex, len
    real(kind=8), dimension(:,:,:), intent(in), target:: rhos
    real(kind=8), dimension(:,:,:), intent(inout), target:: sies
    type(sg_eos_ary_t), intent(in)    :: eos
    err = get_sg_MinInternalEnergyFromDensity(matindex-1, &
           eos%ptr, c_loc(rhos(1,1,1)), c_loc(sies(1,1,1)), len)
  end function get_sg_MinInternalEnergyFromDensity_f

  integer function get_sg_BulkModulusFromDensityInternalEnergy_f(matindex, &
    eos, rhos, sies, bmods, len) &
    result(err)
    integer(c_int), intent(in) :: matindex, len
    real(kind=8), dimension(:,:,:), intent(in), target:: rhos, sies
    real(kind=8), dimension(:,:,:), intent(inout), target:: bmods
    type(sg_eos_ary_t), intent(in)    :: eos
    err = get_sg_BulkModulusFromDensityInternalEnergy(matindex-1, &
       eos%ptr, c_loc(rhos(1,1,1)), c_loc(sies(1,1,1)), c_loc(bmods(1,1,1)), len)
  end function get_sg_BulkModulusFromDensityInternalEnergy_f

  integer function finalize_sg_eos_f(nmat, eos) &
    result(err)
    integer(c_int), value, intent(in) :: nmat
    type(sg_eos_ary_t), intent(in)    :: eos
    err = finalize_sg_eos(nmat, eos%ptr, 1)
  end function finalize_sg_eos_f
end module singularity_eos<|MERGE_RESOLUTION|>--- conflicted
+++ resolved
@@ -40,14 +40,9 @@
     init_sg_NobleAbel_f,&
     init_sg_SAP_Polynomial_f,&
     init_sg_StiffGas_f,&
-<<<<<<< HEAD
-!    init_sg_SpinerDependsRhoT_f,&
-!    init_sg_SpinerDependsRhoSie_f,&
-=======
     init_sg_Helmholtz_f,&
     init_sg_SpinerDependsRhoT_f,&
     init_sg_SpinerDependsRhoSie_f,&
->>>>>>> d745d76a
     init_sg_eospac_f,&
     get_sg_PressureFromDensityInternalEnergy_f,&
     get_sg_MinInternalEnergyFromDensity_f,&
@@ -175,11 +170,6 @@
 
   interface
     integer(kind=c_int) function &
-<<<<<<< HEAD
-      init_sg_eospac(matindex, eos, id, eospac_opts_values, &
-      sg_mods_enabled, sg_mods_values) &
-      bind(C, name='init_sg_eospac')
-=======
       init_sg_Helmholtz(matindex, eos, filename, rad, gas, coul, ion, ele, &
                        verbose, sg_mods_enabled, sg_mods_values) &
       bind(C, name='init_sg_Helmholtz')
@@ -198,7 +188,32 @@
       init_sg_SpinerDependsRhoT(matindex, eos, filename, id, sg_mods_enabled, &
                                 sg_mods_values) &
       bind(C, name='init_sg_SpinerDependsRhoT')
->>>>>>> d745d76a
+      import
+      integer(c_int), value, intent(in)      :: matindex, id
+      type(c_ptr), value, intent(in)         :: eos
+      character(kind=c_char), intent(in)     :: filename(*)
+      type(c_ptr), value, intent(in)         :: sg_mods_enabled, sg_mods_values
+    end function init_sg_SpinerDependsRhoT
+  end interface
+
+  interface
+    integer(kind=c_int) function &
+      init_sg_SpinerDependsRhoSie(matindex, eos, filename, id, &
+                                  sg_mods_enabled, sg_mods_values) &
+      bind(C, name='init_sg_SpinerDependsRhoSie')
+      import
+      integer(c_int), value, intent(in)      :: matindex, id
+      type(c_ptr), value, intent(in)         :: eos
+      character(kind=c_char), intent(in)     :: filename(*)
+      type(c_ptr), value, intent(in)         :: sg_mods_enabled, sg_mods_values
+    end function init_sg_SpinerDependsRhoSie
+  end interface
+
+  interface
+    integer(kind=c_int) function &
+      init_sg_eospac(matindex, eos, id, eospac_opts_values, sg_mods_enabled, &
+                     sg_mods_values) &
+      bind(C, name='init_sg_eospac')
       import
       integer(c_int), value, intent(in) :: matindex, id
       type(c_ptr), value, intent(in)    :: eos

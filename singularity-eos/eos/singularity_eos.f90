--- conflicted
+++ resolved
@@ -40,15 +40,12 @@
     init_sg_NobleAbel_f,&
     init_sg_SAP_Polynomial_f,&
     init_sg_StiffGas_f,&
-<<<<<<< HEAD
     init_sg_CarnahanStarling_f,&
-=======
 #ifdef SINGULARITY_USE_SPINER_WITH_HDF5
 #ifdef SINGULARITY_USE_HELMHOLTZ
     init_sg_Helmholtz_f,&
 #endif
 ! SINGULARITY_USE_HELMHOLTZ
->>>>>>> 6968515d
     init_sg_SpinerDependsRhoT_f,&
     init_sg_SpinerDependsRhoSie_f,&
 #endif
@@ -590,7 +587,6 @@
     err = init_sg_NobleAbel(matindex-1, eos%ptr, gm1, Cv, bb, qq, &
                            c_loc(sg_mods_enabled_use), c_loc(sg_mods_values_use))
   end function init_sg_NobleAbel_f
-<<<<<<< HEAD
   
   integer function init_sg_CarnahanStarling_f(matindex, eos, gm1, Cv, &
                                       bb, qq, &
@@ -605,8 +601,6 @@
                            c_loc(sg_mods_enabled), c_loc(sg_mods_values))
   end function init_sg_CarnahanStarling_f
   
-=======
-
 #ifdef SINGULARITY_USE_SPINER_WITH_HDF5
 #ifdef SINGULARITY_USE_HELMHOLTZ
   integer function init_sg_Helmholtz_f(matindex, eos, filename, rad, gas, coul, ion, ele, &
@@ -635,7 +629,6 @@
 #endif
 ! SINGULARITY_USE_HELMHOLTZ
 
->>>>>>> 6968515d
   integer function init_sg_SpinerDependsRhoT_f(matindex, eos, filename, id, &
                                                sg_mods_enabled, &
                                                sg_mods_values) &

--- conflicted
+++ resolved
@@ -14,69 +14,25 @@
 
 #ifdef SINGULARITY_USE_EOSPAC
 
-<<<<<<< HEAD
 #include <string>
 #include <vector>
 
+#include <eospac-wrapper/eospac_wrapper.hpp>
 #include <singularity-eos/eos/eos.hpp>
-#include <eospac-wrapper/eospac_wrapper.hpp>
 
 using namespace EospacWrapper;
-=======
-#include <eos_Interface.h>
-#include <singularity-eos/eos/eos.hpp>
-
-PORTABLE_INLINE_FUNCTION Real TemperatureToSesame(const Real CodeTemp) {
-  return CodeTemp;
-}
-PORTABLE_INLINE_FUNCTION Real TemperatureFromSesame(const Real SesTemp) {
-  return SesTemp;
-}
-PORTABLE_INLINE_FUNCTION Real PressureFromSesame(const Real SesPress) {
-  return 1e10 * SesPress;
-}
-PORTABLE_INLINE_FUNCTION Real PressureToSesame(const Real CodePress) {
-  return 1e-10 * CodePress;
-}
-PORTABLE_INLINE_FUNCTION Real SieToSesame(const Real CodeSie) { return 1e-10 * CodeSie; }
-PORTABLE_INLINE_FUNCTION Real SieFromSesame(const Real SesSie) { return 1e10 * SesSie; }
-PORTABLE_INLINE_FUNCTION Real CvFromSesame(const Real SesCv) { return 1e10 * SesCv; }
-PORTABLE_INLINE_FUNCTION Real BulkModulusFromSesame(const Real SesBmod) {
-  return 1e10 * SesBmod;
-}
->>>>>>> 6a3fe45e
-
 namespace singularity {
 
 // How do I make a destructor? How do I free the EOS memory if more than one
 // points to the same table? Does EOSPAC give me multiple (reference-counted)
 // handles to the same table or read in the table multiple times?
 
-<<<<<<< HEAD
-EOSPAC::EOSPAC(const int matid,  bool invert_at_setup) : matid_(matid) {
+EOSPAC::EOSPAC(const int matid, bool invert_at_setup) : matid_(matid) {
   EOS_INTEGER tableType[NT] = {EOS_Pt_DT, EOS_T_DUt, EOS_Ut_DT, EOS_D_PtT};
-  eosSafeLoad(NT, matid, tableType, tablehandle,
-	      std::vector<std::string>({"EOS_Pt_DT",
-					"EOS_T_DUt",
-					"EOS_Ut_DT", "EOS_D_PtT"}),
-	      Verbosity::Quiet, invert_at_setup);
-=======
-EOSPAC::EOSPAC(const int matid) : matid_(matid) {
-  EOS_INTEGER ntables = NT, errorCode = EOS_OK;
-  EOS_INTEGER tableType[NT] = {EOS_Pt_DT, EOS_T_DUt, EOS_Ut_DT, EOS_D_PtT, EOS_Info};
-  EOS_INTEGER MATID[NT];
-  for (int i = 0; i < NT; i++) {
-    MATID[i] = matid;
-  }
-  eos_CreateTables(&ntables, tableType, MATID, tablehandle, &errorCode);
-  // eos_SetOption(&tablehandle[0],&THE_OPTION,EOS_NullPtr,&errorCode);
-  eos_LoadTables(&ntables, tablehandle, &errorCode);
-  PofRT_table_ = tablehandle[0];
-  TofRE_table_ = tablehandle[1];
-  EofRT_table_ = tablehandle[2];
-  RofPT_table_ = tablehandle[3];
-  EOS_Info_table_ = tablehandle[4];
->>>>>>> 6a3fe45e
+  eosSafeLoad(
+      NT, matid, tableType, tablehandle,
+      std::vector<std::string>({"EOS_Pt_DT", "EOS_T_DUt", "EOS_Ut_DT", "EOS_D_PtT"}),
+      Verbosity::Quiet, invert_at_setup);
 
   // Set reference states
   SesameMetadata m;
@@ -88,99 +44,62 @@
   EOS_REAL E[1], P[1], dx[1], dy[1];
   EOS_REAL DEDR, DEDT, DPDR, DPDT, DPDE, BMOD;
   EOS_INTEGER nxypairs = 1;
-  eosSafeInterpolate(&EofRT_table_, nxypairs, R, T, E, dx, dy, "EofRT",
-		     Verbosity::Quiet);
+  eosSafeInterpolate(&EofRT_table_, nxypairs, R, T, E, dx, dy, "EofRT", Verbosity::Quiet);
   DEDR = dx[0];
   DEDT = dy[0];
   sie_ref_ = sieFromSesame(E[0]);
   cv_ref_ = cvFromSesame(std::max(DEDT, 0.0));
 
-  eosSafeInterpolate(&PofRT_table_, nxypairs, R, T, P, dx, dy, "PofRT",
-		     Verbosity::Quiet);
+  eosSafeInterpolate(&PofRT_table_, nxypairs, R, T, P, dx, dy, "PofRT", Verbosity::Quiet);
   Real PRESS = P[0];
   press_ref_ = pressureFromSesame(PRESS);
   DPDR = dx[0];
   DPDT = dy[0];
   DPDE = DPDT / (DEDT + EPS);
   BMOD = rho_ref_ * DPDR + DPDE * (PRESS / (rho_ref_ + EPS) - rho_ref_ * DEDR);
-<<<<<<< HEAD
   bmod_ref_ = bulkModulusFromSesame(std::max(BMOD, 0.0));
   dpde_ref_ = pressureFromSesame(sieToSesame(DPDE));
-  dvdt_ref_ = dpde_ref_ * cv_ref_ /
-              (rho_ref_ * rho_ref_ * pressureFromSesame(DPDR) + EPS);
-}
-
-PORTABLE_FUNCTION Real EOSPAC::TemperatureFromDensityInternalEnergy(
-    const Real rho, const Real sie, Real *lambda) const {
-  EOS_REAL R[1] = {rho}, E[1] = {sieToSesame(sie)}, T[1], dTdr[1], dTde[1];
-  EOS_INTEGER nxypairs = 1;
-=======
-  bmod_ref_ = BulkModulusFromSesame(std::max(BMOD, 0.0));
-  dpde_ref_ = PressureFromSesame(SieToSesame(DPDE));
   dvdt_ref_ =
-      dpde_ref_ * cv_ref_ / (rho_ref_ * rho_ref_ * PressureFromSesame(DPDR) + EPS);
+      dpde_ref_ * cv_ref_ / (rho_ref_ * rho_ref_ * pressureFromSesame(DPDR) + EPS);
 }
 
 PORTABLE_FUNCTION Real EOSPAC::TemperatureFromDensityInternalEnergy(const Real rho,
                                                                     const Real sie,
                                                                     Real *lambda) const {
-  EOS_REAL R[1] = {rho}, E[1] = {SieToSesame(sie)}, T[1], dTdr[1], dTde[1];
-  EOS_INTEGER nxypairs = 1, errorCode;
->>>>>>> 6a3fe45e
+  EOS_REAL R[1] = {rho}, E[1] = {sieToSesame(sie)}, T[1], dTdr[1], dTde[1];
+  EOS_INTEGER nxypairs = 1;
   EOS_INTEGER table = TofRE_table_;
-  eosSafeInterpolate(&table, nxypairs, R, E, T, dTdr, dTde, "TofRE",
-		     Verbosity::Quiet);
+  eosSafeInterpolate(&table, nxypairs, R, E, T, dTdr, dTde, "TofRE", Verbosity::Quiet);
   return Real(temperatureFromSesame(T[0]));
 }
-<<<<<<< HEAD
-
-PORTABLE_FUNCTION Real EOSPAC::PressureFromDensityTemperature(
-    const Real rho, const Real temp, Real *lambda) const {
-  EOS_REAL R[1] = {rho}, P[1], T[1] = {temperatureToSesame(temp)}, dPdr[1],
-           dPdT[1];
-  EOS_INTEGER nxypairs = 1;
-=======
+
 PORTABLE_FUNCTION Real EOSPAC::PressureFromDensityTemperature(const Real rho,
                                                               const Real temp,
                                                               Real *lambda) const {
-  EOS_REAL R[1] = {rho}, P[1], T[1] = {TemperatureToSesame(temp)}, dPdr[1], dPdT[1];
-  EOS_INTEGER nxypairs = 1, errorCode;
->>>>>>> 6a3fe45e
+  EOS_REAL R[1] = {rho}, P[1], T[1] = {temperatureToSesame(temp)}, dPdr[1], dPdT[1];
+  EOS_INTEGER nxypairs = 1;
   EOS_INTEGER table = PofRT_table_;
-  eosSafeInterpolate(&table, nxypairs, R, T, P, dPdr, dPdT, "PofRT",
-		     Verbosity::Quiet);
+  eosSafeInterpolate(&table, nxypairs, R, T, P, dPdr, dPdT, "PofRT", Verbosity::Quiet);
   return Real(pressureFromSesame(P[0]));
 }
-<<<<<<< HEAD
-
-PORTABLE_FUNCTION void EOSPAC::FillEos(Real &rho, Real &temp, Real &sie,
-                                       Real &press, Real &cv, Real &bmod,
-                                       const unsigned long output,
-                                       Real *lambda) const {
-  EOS_REAL R[1] = {rho}, T[1] = {temperatureToSesame(temp)}, E[1], P[1], dx[1],
-           dy[1];
-  EOS_INTEGER nxypairs = 1;
-=======
+
 PORTABLE_FUNCTION void EOSPAC::FillEos(Real &rho, Real &temp, Real &sie, Real &press,
                                        Real &cv, Real &bmod, const unsigned long output,
                                        Real *lambda) const {
-  EOS_REAL R[1] = {rho}, T[1] = {TemperatureToSesame(temp)}, E[1], P[1], dx[1], dy[1];
-  EOS_INTEGER nxypairs = 1, errorCode = EOS_OK;
->>>>>>> 6a3fe45e
+  EOS_REAL R[1] = {rho}, T[1] = {temperatureToSesame(temp)}, E[1], P[1], dx[1], dy[1];
+  EOS_INTEGER nxypairs = 1;
   Real CV, BMOD_T, BMOD, SIE, PRESS, DPDE, DPDT, DPDR, DEDT, DEDR;
   if ((output & thermalqs::specific_internal_energy) ||
       (output & thermalqs::specific_heat || output & thermalqs::bulk_modulus)) {
     EOS_INTEGER table = EofRT_table_;
-    eosSafeInterpolate(&table, nxypairs, R, T, E, dx, dy, "EofRT",
-		       Verbosity::Quiet);
+    eosSafeInterpolate(&table, nxypairs, R, T, E, dx, dy, "EofRT", Verbosity::Quiet);
     SIE = E[0];
     DEDR = dx[0];
     DEDT = dy[0];
   }
   if ((output & thermalqs::pressure) || (output & thermalqs::bulk_modulus)) {
     EOS_INTEGER table = PofRT_table_;
-    eosSafeInterpolate(&table, nxypairs, R, T, P, dx, dy, "PofRT",
-		       Verbosity::Quiet);
+    eosSafeInterpolate(&table, nxypairs, R, T, P, dx, dy, "PofRT", Verbosity::Quiet);
     PRESS = P[0];
     DPDR = dx[0];
     DPDT = dy[0];
@@ -269,12 +188,10 @@
   EOS_INTEGER nxypairs = 1;
   Real DPDT, DEDT, DPDE;
   EOS_INTEGER table = EofRT_table_;
-  eosSafeInterpolate(&table, nxypairs, R, T, E, dx, dy, "EofRT",
-		     Verbosity::Quiet);
+  eosSafeInterpolate(&table, nxypairs, R, T, E, dx, dy, "EofRT", Verbosity::Quiet);
   DEDT = dy[0];
   table = PofRT_table_;
-  eosSafeInterpolate(&table, nxypairs, R, T, P, dx, dy, "PofRT",
-		     Verbosity::Quiet);
+  eosSafeInterpolate(&table, nxypairs, R, T, P, dx, dy, "PofRT", Verbosity::Quiet);
   DPDT = dy[0];
   DPDE = DPDT / DEDT;
   return pressureFromSesame(sieToSesame(DPDE)) / (rho + EPS);
@@ -287,57 +204,37 @@
 
 PORTABLE_FUNCTION
 void EOSPAC::DensityEnergyFromPressureTemperature(const Real press, const Real temp,
-<<<<<<< HEAD
-						  Real *lambda, Real &rho,
-						  Real &sie) const {
+                                                  Real *lambda, Real &rho,
+                                                  Real &sie) const {
   EOS_REAL P[1] = {pressureToSesame(press)};
   EOS_REAL T[1] = {temperatureToSesame(temp)};
-=======
-                                                  Real *lambda, Real &rho,
-                                                  Real &sie) const {
-  EOS_REAL P[1] = {PressureToSesame(press)};
-  EOS_REAL T[1] = {TemperatureToSesame(temp)};
->>>>>>> 6a3fe45e
   EOS_REAL dx[1], dy[1], R[1], E[1];
   EOS_INTEGER nxypairs = 1;
   EOS_INTEGER errorCode;
   EOS_INTEGER table;
 
   table = RofPT_table_;
-  eosSafeInterpolate(&table, nxypairs, P, T, R, dx, dy, "RofPT",
-		     Verbosity::Quiet);
+  eosSafeInterpolate(&table, nxypairs, P, T, R, dx, dy, "RofPT", Verbosity::Quiet);
   rho = R[0];
 
   table = EofRT_table_;
-  eosSafeInterpolate(&table, nxypairs, R, T, E, dx, dy, "EofPRT",
-		     Verbosity::Quiet);
+  eosSafeInterpolate(&table, nxypairs, R, T, E, dx, dy, "EofPRT", Verbosity::Quiet);
   sie = sieFromSesame(E[0]);
 }
 
-<<<<<<< HEAD
-PORTABLE_FUNCTION void EOSPAC::PTofRE(const Real rho, const Real sie,
-                                      Real *lambda, Real &press, Real &temp,
-                                      Real &dpdr, Real &dpde, Real &dtdr,
-                                      Real &dtde) const {
-  EOS_REAL R[1] = {rho}, T[1], E[1] = {sieToSesame(sie)}, P[1], dx[1], dy[1];
-  EOS_INTEGER nxypairs = 1;
-=======
 PORTABLE_FUNCTION void EOSPAC::PTofRE(const Real rho, const Real sie, Real *lambda,
                                       Real &press, Real &temp, Real &dpdr, Real &dpde,
                                       Real &dtdr, Real &dtde) const {
-  EOS_REAL R[1] = {rho}, T[1], E[1] = {SieToSesame(sie)}, P[1], dx[1], dy[1];
-  EOS_INTEGER nxypairs = 1, errorCode = EOS_OK;
->>>>>>> 6a3fe45e
+  EOS_REAL R[1] = {rho}, T[1], E[1] = {sieToSesame(sie)}, P[1], dx[1], dy[1];
+  EOS_INTEGER nxypairs = 1;
   Real DTDR_E, DTDE_R, DPDR_T, DPDT_R;
 
   EOS_INTEGER table = TofRE_table_;
-  eosSafeInterpolate(&table, nxypairs, R, E, T, dx, dy, "TofRE",
-		     Verbosity::Quiet);
+  eosSafeInterpolate(&table, nxypairs, R, E, T, dx, dy, "TofRE", Verbosity::Quiet);
   DTDR_E = dx[0];
   DTDE_R = dy[0];
   table = PofRT_table_;
-  eosSafeInterpolate(&table, nxypairs, R, T, P, dx, dy, "PofRT",
-		     Verbosity::Quiet);
+  eosSafeInterpolate(&table, nxypairs, R, T, P, dx, dy, "PofRT", Verbosity::Quiet);
   DPDR_T = dx[0];
   DPDT_R = dy[0];
 

macro(singularity_enable_hdf5 target)
  if(NOT HDF5_ROOT)
    find_path(HDF5_INCLUDE_DIRS hdf5.h
      HINTS ENV HDF5_ROOT
      PATH_SUFFIXES include)
    get_filename_component(HDF5_ROOT ${HDF5_INCLUDE_DIRS} DIRECTORY)
  endif()

  # mauneyc 20230525
  # SOOOOO.....
  # HDF5 detection has a lot of unremarked on dependencies and build checkpoints
  # that turn this into an inscrutable failure at times.
  # here's what I've found, though I can't really make sense of when/how/where this applies 
  #
  # 1.) if 'C' component is requested, 'enable_language(C)' needs to be done beforehand.
  #     otherwise, FindHDF5.cmake _may_ fail to detect anything.
  #   1a.) I say _may_ because this behavior is sporadic across CMake/HDF5 versions.
  # 2.) the 'C' component _may_ be required. On some installs, 'HL' is sufficent; on others,
  #     both are needed.
  # 3.) MPI behavior: rather than just *tell* us what MPI libraries it needs, we have to 
  #     just guess. Using both MPI_C and MPI_CXX as a 'kitchen-sink' approach is what works
  #     (currently) although this may be an issue in other platforms.
  #     Unfortunately, this won't give a configuration error, as the target check isn't performed
  #     until export. Will have to think about trying to catch these issues.
  if(NOT HDF5_LIBRARIES)
    find_package(HDF5 COMPONENTS C HL REQUIRED)
  endif()

  target_include_directories(${target} SYSTEM PUBLIC ${HDF5_INCLUDE_DIRS})
  target_link_libraries(${target} PUBLIC ${HDF5_LIBRARIES})

  if(HDF5_IS_PARALLEL)
<<<<<<< HEAD
    find_package(MPI COMPONENTS C CXX REQUIRED)
    target_link_libraries(${target} PUBLIC MPI::MPI_C MPI::MPI_CXX)
=======
    enable_language(C)
    find_package(MPI COMPONENTS C CXX REQUIRED)
    target_link_libraries(${target} PUBLIC MPI::MPI_CXX)
>>>>>>> a120a481
  endif()

  target_compile_definitions(${target} PUBLIC SPINER_USE_HDF5)
  target_compile_definitions(${target} PUBLIC SINGULARITY_USE_HDF5)

endmacro()
<|MERGE_RESOLUTION|>--- conflicted
+++ resolved
@@ -30,14 +30,11 @@
   target_link_libraries(${target} PUBLIC ${HDF5_LIBRARIES})
 
   if(HDF5_IS_PARALLEL)
-<<<<<<< HEAD
-    find_package(MPI COMPONENTS C CXX REQUIRED)
-    target_link_libraries(${target} PUBLIC MPI::MPI_C MPI::MPI_CXX)
-=======
+    #    find_package(MPI COMPONENTS C CXX REQUIRED)
+    #    target_link_libraries(${target} PUBLIC MPI::MPI_C MPI::MPI_CXX)
     enable_language(C)
     find_package(MPI COMPONENTS C CXX REQUIRED)
     target_link_libraries(${target} PUBLIC MPI::MPI_CXX)
->>>>>>> a120a481
   endif()
 
   target_compile_definitions(${target} PUBLIC SPINER_USE_HDF5)

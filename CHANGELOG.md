--- conflicted
+++ resolved
@@ -11,13 +11,9 @@
 - [[PR156]](https://github.com/lanl/singularity-eos/pull/156) This PR adds 2 new PTE solvers, solvers that obtain a PTE solution when either P or T are known. This enables mixed material rho-T and rho-P initializations to be dealt with correctly.
 
 ### Changed (changing behavior/API/variables/...)
-<<<<<<< HEAD
-- [[PR67]](https://github.com/lanl/singularity-eos/pull/167) allow for the possiblity Kokkos version can't be inferred
 - [[PR156]](https://github.com/lanl/singularity-eos/pull/156) This PR changes how the get_sg_eos function calls PTE solvers and does lookups based on input condition. Each input condition now calls into its own specialized kernel that ensures the inputs and outputs are treated appropriately.
-=======
 - [[PR168]](https://github.com/lanl/singularity-eos/pull/168) move EOS files to header-only
 - [[PR167]](https://github.com/lanl/singularity-eos/pull/167) allow for the possiblity Kokkos version can't be inferred
->>>>>>> 8835aefc
 
 ### Fixed (not changing behavior/API/variables/...)
 
